--- conflicted
+++ resolved
@@ -80,12 +80,9 @@
 	if (ret)
 		return ret;
 
-<<<<<<< HEAD
-=======
 	if (!inject->pipe_output)
 		return 0;
 
->>>>>>> d8ec26d7
 	return perf_event__repipe_synth(tool, event);
 }
 
