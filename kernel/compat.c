/*
 *  linux/kernel/compat.c
 *
 *  Kernel compatibililty routines for e.g. 32 bit syscall support
 *  on 64 bit kernels.
 *
 *  Copyright (C) 2002-2003 Stephen Rothwell, IBM Corporation
 *
 *  This program is free software; you can redistribute it and/or modify
 *  it under the terms of the GNU General Public License version 2 as
 *  published by the Free Software Foundation.
 */

#include <linux/linkage.h>
#include <linux/compat.h>
#include <linux/errno.h>
#include <linux/time.h>
#include <linux/signal.h>
#include <linux/sched.h>	/* for MAX_SCHEDULE_TIMEOUT */
#include <linux/syscalls.h>
#include <linux/unistd.h>
#include <linux/security.h>
#include <linux/timex.h>
#include <linux/export.h>
#include <linux/migrate.h>
#include <linux/posix-timers.h>
#include <linux/times.h>
#include <linux/ptrace.h>
#include <linux/gfp.h>

#include <linux/uaccess.h>

int compat_get_timex(struct timex *txc, const struct compat_timex __user *utp)
{
	struct compat_timex tx32;

	if (copy_from_user(&tx32, utp, sizeof(struct compat_timex)))
		return -EFAULT;

	txc->modes = tx32.modes;
	txc->offset = tx32.offset;
	txc->freq = tx32.freq;
	txc->maxerror = tx32.maxerror;
	txc->esterror = tx32.esterror;
	txc->status = tx32.status;
	txc->constant = tx32.constant;
	txc->precision = tx32.precision;
	txc->tolerance = tx32.tolerance;
	txc->time.tv_sec = tx32.time.tv_sec;
	txc->time.tv_usec = tx32.time.tv_usec;
	txc->tick = tx32.tick;
	txc->ppsfreq = tx32.ppsfreq;
	txc->jitter = tx32.jitter;
	txc->shift = tx32.shift;
	txc->stabil = tx32.stabil;
	txc->jitcnt = tx32.jitcnt;
	txc->calcnt = tx32.calcnt;
	txc->errcnt = tx32.errcnt;
	txc->stbcnt = tx32.stbcnt;

	return 0;
}

int compat_put_timex(struct compat_timex __user *utp, const struct timex *txc)
{
	struct compat_timex tx32;

	memset(&tx32, 0, sizeof(struct compat_timex));
	tx32.modes = txc->modes;
	tx32.offset = txc->offset;
	tx32.freq = txc->freq;
	tx32.maxerror = txc->maxerror;
	tx32.esterror = txc->esterror;
	tx32.status = txc->status;
	tx32.constant = txc->constant;
	tx32.precision = txc->precision;
	tx32.tolerance = txc->tolerance;
	tx32.time.tv_sec = txc->time.tv_sec;
	tx32.time.tv_usec = txc->time.tv_usec;
	tx32.tick = txc->tick;
	tx32.ppsfreq = txc->ppsfreq;
	tx32.jitter = txc->jitter;
	tx32.shift = txc->shift;
	tx32.stabil = txc->stabil;
	tx32.jitcnt = txc->jitcnt;
	tx32.calcnt = txc->calcnt;
	tx32.errcnt = txc->errcnt;
	tx32.stbcnt = txc->stbcnt;
	tx32.tai = txc->tai;
	if (copy_to_user(utp, &tx32, sizeof(struct compat_timex)))
		return -EFAULT;
	return 0;
}

static int __compat_get_timeval(struct timeval *tv, const struct compat_timeval __user *ctv)
{
	return (!access_ok(VERIFY_READ, ctv, sizeof(*ctv)) ||
			__get_user(tv->tv_sec, &ctv->tv_sec) ||
			__get_user(tv->tv_usec, &ctv->tv_usec)) ? -EFAULT : 0;
}

static int __compat_put_timeval(const struct timeval *tv, struct compat_timeval __user *ctv)
{
	return (!access_ok(VERIFY_WRITE, ctv, sizeof(*ctv)) ||
			__put_user(tv->tv_sec, &ctv->tv_sec) ||
			__put_user(tv->tv_usec, &ctv->tv_usec)) ? -EFAULT : 0;
}

static int __compat_get_timespec(struct timespec *ts, const struct compat_timespec __user *cts)
{
	return (!access_ok(VERIFY_READ, cts, sizeof(*cts)) ||
			__get_user(ts->tv_sec, &cts->tv_sec) ||
			__get_user(ts->tv_nsec, &cts->tv_nsec)) ? -EFAULT : 0;
}

static int __compat_put_timespec(const struct timespec *ts, struct compat_timespec __user *cts)
{
	return (!access_ok(VERIFY_WRITE, cts, sizeof(*cts)) ||
			__put_user(ts->tv_sec, &cts->tv_sec) ||
			__put_user(ts->tv_nsec, &cts->tv_nsec)) ? -EFAULT : 0;
}

static int __compat_get_timespec64(struct timespec64 *ts64,
				   const struct compat_timespec __user *cts)
{
	struct compat_timespec ts;
	int ret;

	ret = copy_from_user(&ts, cts, sizeof(ts));
	if (ret)
		return -EFAULT;

	ts64->tv_sec = ts.tv_sec;
	ts64->tv_nsec = ts.tv_nsec;

	return 0;
}

static int __compat_put_timespec64(const struct timespec64 *ts64,
				   struct compat_timespec __user *cts)
{
	struct compat_timespec ts = {
		.tv_sec = ts64->tv_sec,
		.tv_nsec = ts64->tv_nsec
	};
	return copy_to_user(cts, &ts, sizeof(ts)) ? -EFAULT : 0;
}

int compat_get_timespec64(struct timespec64 *ts, const void __user *uts)
{
	if (COMPAT_USE_64BIT_TIME)
		return copy_from_user(ts, uts, sizeof(*ts)) ? -EFAULT : 0;
	else
		return __compat_get_timespec64(ts, uts);
}
EXPORT_SYMBOL_GPL(compat_get_timespec64);

int compat_put_timespec64(const struct timespec64 *ts, void __user *uts)
{
	if (COMPAT_USE_64BIT_TIME)
		return copy_to_user(uts, ts, sizeof(*ts)) ? -EFAULT : 0;
	else
		return __compat_put_timespec64(ts, uts);
}
EXPORT_SYMBOL_GPL(compat_put_timespec64);

int compat_get_timeval(struct timeval *tv, const void __user *utv)
{
	if (COMPAT_USE_64BIT_TIME)
		return copy_from_user(tv, utv, sizeof(*tv)) ? -EFAULT : 0;
	else
		return __compat_get_timeval(tv, utv);
}
EXPORT_SYMBOL_GPL(compat_get_timeval);

int compat_put_timeval(const struct timeval *tv, void __user *utv)
{
	if (COMPAT_USE_64BIT_TIME)
		return copy_to_user(utv, tv, sizeof(*tv)) ? -EFAULT : 0;
	else
		return __compat_put_timeval(tv, utv);
}
EXPORT_SYMBOL_GPL(compat_put_timeval);

int compat_get_timespec(struct timespec *ts, const void __user *uts)
{
	if (COMPAT_USE_64BIT_TIME)
		return copy_from_user(ts, uts, sizeof(*ts)) ? -EFAULT : 0;
	else
		return __compat_get_timespec(ts, uts);
}
EXPORT_SYMBOL_GPL(compat_get_timespec);

int compat_put_timespec(const struct timespec *ts, void __user *uts)
{
	if (COMPAT_USE_64BIT_TIME)
		return copy_to_user(uts, ts, sizeof(*ts)) ? -EFAULT : 0;
	else
		return __compat_put_timespec(ts, uts);
}
EXPORT_SYMBOL_GPL(compat_put_timespec);

int compat_convert_timespec(struct timespec __user **kts,
			    const void __user *cts)
{
	struct timespec ts;
	struct timespec __user *uts;

	if (!cts || COMPAT_USE_64BIT_TIME) {
		*kts = (struct timespec __user *)cts;
		return 0;
	}

	uts = compat_alloc_user_space(sizeof(ts));
	if (!uts)
		return -EFAULT;
	if (compat_get_timespec(&ts, cts))
		return -EFAULT;
	if (copy_to_user(uts, &ts, sizeof(ts)))
		return -EFAULT;

	*kts = uts;
	return 0;
}

int get_compat_itimerval(struct itimerval *o, const struct compat_itimerval __user *i)
{
	struct compat_itimerval v32;

	if (copy_from_user(&v32, i, sizeof(struct compat_itimerval)))
		return -EFAULT;
	o->it_interval.tv_sec = v32.it_interval.tv_sec;
	o->it_interval.tv_usec = v32.it_interval.tv_usec;
	o->it_value.tv_sec = v32.it_value.tv_sec;
	o->it_value.tv_usec = v32.it_value.tv_usec;
	return 0;
}

int put_compat_itimerval(struct compat_itimerval __user *o, const struct itimerval *i)
{
	struct compat_itimerval v32;

	v32.it_interval.tv_sec = i->it_interval.tv_sec;
	v32.it_interval.tv_usec = i->it_interval.tv_usec;
	v32.it_value.tv_sec = i->it_value.tv_sec;
	v32.it_value.tv_usec = i->it_value.tv_usec;
	return copy_to_user(o, &v32, sizeof(struct compat_itimerval)) ? -EFAULT : 0;
}

#ifdef __ARCH_WANT_SYS_SIGPROCMASK

/*
 * sys_sigprocmask SIG_SETMASK sets the first (compat) word of the
 * blocked set of signals to the supplied signal set
 */
static inline void compat_sig_setmask(sigset_t *blocked, compat_sigset_word set)
{
	memcpy(blocked->sig, &set, sizeof(set));
}

COMPAT_SYSCALL_DEFINE3(sigprocmask, int, how,
		       compat_old_sigset_t __user *, nset,
		       compat_old_sigset_t __user *, oset)
{
	old_sigset_t old_set, new_set;
	sigset_t new_blocked;

	old_set = current->blocked.sig[0];

	if (nset) {
		if (get_user(new_set, nset))
			return -EFAULT;
		new_set &= ~(sigmask(SIGKILL) | sigmask(SIGSTOP));

		new_blocked = current->blocked;

		switch (how) {
		case SIG_BLOCK:
			sigaddsetmask(&new_blocked, new_set);
			break;
		case SIG_UNBLOCK:
			sigdelsetmask(&new_blocked, new_set);
			break;
		case SIG_SETMASK:
			compat_sig_setmask(&new_blocked, new_set);
			break;
		default:
			return -EINVAL;
		}

		set_current_blocked(&new_blocked);
	}

	if (oset) {
		if (put_user(old_set, oset))
			return -EFAULT;
	}

	return 0;
}

#endif

int put_compat_rusage(const struct rusage *r, struct compat_rusage __user *ru)
{
	struct compat_rusage r32;
	memset(&r32, 0, sizeof(r32));
	r32.ru_utime.tv_sec = r->ru_utime.tv_sec;
	r32.ru_utime.tv_usec = r->ru_utime.tv_usec;
	r32.ru_stime.tv_sec = r->ru_stime.tv_sec;
	r32.ru_stime.tv_usec = r->ru_stime.tv_usec;
	r32.ru_maxrss = r->ru_maxrss;
	r32.ru_ixrss = r->ru_ixrss;
	r32.ru_idrss = r->ru_idrss;
	r32.ru_isrss = r->ru_isrss;
	r32.ru_minflt = r->ru_minflt;
	r32.ru_majflt = r->ru_majflt;
	r32.ru_nswap = r->ru_nswap;
	r32.ru_inblock = r->ru_inblock;
	r32.ru_oublock = r->ru_oublock;
	r32.ru_msgsnd = r->ru_msgsnd;
	r32.ru_msgrcv = r->ru_msgrcv;
	r32.ru_nsignals = r->ru_nsignals;
	r32.ru_nvcsw = r->ru_nvcsw;
	r32.ru_nivcsw = r->ru_nivcsw;
	if (copy_to_user(ru, &r32, sizeof(r32)))
		return -EFAULT;
	return 0;
}

static int compat_get_user_cpu_mask(compat_ulong_t __user *user_mask_ptr,
				    unsigned len, struct cpumask *new_mask)
{
	unsigned long *k;

	if (len < cpumask_size())
		memset(new_mask, 0, cpumask_size());
	else if (len > cpumask_size())
		len = cpumask_size();

	k = cpumask_bits(new_mask);
	return compat_get_bitmap(k, user_mask_ptr, len * 8);
}

COMPAT_SYSCALL_DEFINE3(sched_setaffinity, compat_pid_t, pid,
		       unsigned int, len,
		       compat_ulong_t __user *, user_mask_ptr)
{
	cpumask_var_t new_mask;
	int retval;

	if (!alloc_cpumask_var(&new_mask, GFP_KERNEL))
		return -ENOMEM;

	retval = compat_get_user_cpu_mask(user_mask_ptr, len, new_mask);
	if (retval)
		goto out;

	retval = sched_setaffinity(pid, new_mask);
out:
	free_cpumask_var(new_mask);
	return retval;
}

COMPAT_SYSCALL_DEFINE3(sched_getaffinity, compat_pid_t,  pid, unsigned int, len,
		       compat_ulong_t __user *, user_mask_ptr)
{
	int ret;
	cpumask_var_t mask;

	if ((len * BITS_PER_BYTE) < nr_cpu_ids)
		return -EINVAL;
	if (len & (sizeof(compat_ulong_t)-1))
		return -EINVAL;

	if (!alloc_cpumask_var(&mask, GFP_KERNEL))
		return -ENOMEM;

	ret = sched_getaffinity(pid, mask);
	if (ret == 0) {
		size_t retlen = min_t(size_t, len, cpumask_size());

		if (compat_put_bitmap(user_mask_ptr, cpumask_bits(mask), retlen * 8))
			ret = -EFAULT;
		else
			ret = retlen;
	}
	free_cpumask_var(mask);

	return ret;
}

int get_compat_itimerspec(struct itimerspec *dst,
			  const struct compat_itimerspec __user *src)
{
	if (__compat_get_timespec(&dst->it_interval, &src->it_interval) ||
	    __compat_get_timespec(&dst->it_value, &src->it_value))
		return -EFAULT;
	return 0;
}

int put_compat_itimerspec(struct compat_itimerspec __user *dst,
			  const struct itimerspec *src)
{
	if (__compat_put_timespec(&src->it_interval, &dst->it_interval) ||
	    __compat_put_timespec(&src->it_value, &dst->it_value))
		return -EFAULT;
	return 0;
}

int get_compat_itimerspec64(struct itimerspec64 *its,
			const struct compat_itimerspec __user *uits)
{

	if (__compat_get_timespec64(&its->it_interval, &uits->it_interval) ||
	    __compat_get_timespec64(&its->it_value, &uits->it_value))
		return -EFAULT;
	return 0;
}
EXPORT_SYMBOL_GPL(get_compat_itimerspec64);

int put_compat_itimerspec64(const struct itimerspec64 *its,
			struct compat_itimerspec __user *uits)
{
	if (__compat_put_timespec64(&its->it_interval, &uits->it_interval) ||
	    __compat_put_timespec64(&its->it_value, &uits->it_value))
		return -EFAULT;
	return 0;
}
EXPORT_SYMBOL_GPL(put_compat_itimerspec64);

/*
 * We currently only need the following fields from the sigevent
 * structure: sigev_value, sigev_signo, sig_notify and (sometimes
 * sigev_notify_thread_id).  The others are handled in user mode.
 * We also assume that copying sigev_value.sival_int is sufficient
 * to keep all the bits of sigev_value.sival_ptr intact.
 */
int get_compat_sigevent(struct sigevent *event,
		const struct compat_sigevent __user *u_event)
{
	memset(event, 0, sizeof(*event));
	return (!access_ok(VERIFY_READ, u_event, sizeof(*u_event)) ||
		__get_user(event->sigev_value.sival_int,
			&u_event->sigev_value.sival_int) ||
		__get_user(event->sigev_signo, &u_event->sigev_signo) ||
		__get_user(event->sigev_notify, &u_event->sigev_notify) ||
		__get_user(event->sigev_notify_thread_id,
			&u_event->sigev_notify_thread_id))
		? -EFAULT : 0;
}

long compat_get_bitmap(unsigned long *mask, const compat_ulong_t __user *umask,
		       unsigned long bitmap_size)
{
	unsigned long nr_compat_longs;

	/* align bitmap up to nearest compat_long_t boundary */
	bitmap_size = ALIGN(bitmap_size, BITS_PER_COMPAT_LONG);
	nr_compat_longs = BITS_TO_COMPAT_LONGS(bitmap_size);

	if (!access_ok(VERIFY_READ, umask, bitmap_size / 8))
		return -EFAULT;

	user_access_begin();
	while (nr_compat_longs > 1) {
		compat_ulong_t l1, l2;
		unsafe_get_user(l1, umask++, Efault);
		unsafe_get_user(l2, umask++, Efault);
		*mask++ = ((unsigned long)l2 << BITS_PER_COMPAT_LONG) | l1;
		nr_compat_longs -= 2;
	}
	if (nr_compat_longs)
		unsafe_get_user(*mask, umask++, Efault);
	user_access_end();
	return 0;

Efault:
	user_access_end();
	return -EFAULT;
}

long compat_put_bitmap(compat_ulong_t __user *umask, unsigned long *mask,
		       unsigned long bitmap_size)
{
	unsigned long nr_compat_longs;

	/* align bitmap up to nearest compat_long_t boundary */
	bitmap_size = ALIGN(bitmap_size, BITS_PER_COMPAT_LONG);
	nr_compat_longs = BITS_TO_COMPAT_LONGS(bitmap_size);

	if (!access_ok(VERIFY_WRITE, umask, bitmap_size / 8))
		return -EFAULT;

	user_access_begin();
	while (nr_compat_longs > 1) {
		unsigned long m = *mask++;
		unsafe_put_user((compat_ulong_t)m, umask++, Efault);
		unsafe_put_user(m >> BITS_PER_COMPAT_LONG, umask++, Efault);
		nr_compat_longs -= 2;
	}
	if (nr_compat_longs)
		unsafe_put_user((compat_ulong_t)*mask, umask++, Efault);
	user_access_end();
	return 0;
Efault:
	user_access_end();
	return -EFAULT;
}

void
sigset_from_compat(sigset_t *set, const compat_sigset_t *compat)
{
	switch (_NSIG_WORDS) {
	case 4: set->sig[3] = compat->sig[6] | (((long)compat->sig[7]) << 32 );
	case 3: set->sig[2] = compat->sig[4] | (((long)compat->sig[5]) << 32 );
	case 2: set->sig[1] = compat->sig[2] | (((long)compat->sig[3]) << 32 );
	case 1: set->sig[0] = compat->sig[0] | (((long)compat->sig[1]) << 32 );
	}
}
EXPORT_SYMBOL_GPL(sigset_from_compat);

void
sigset_to_compat(compat_sigset_t *compat, const sigset_t *set)
{
	switch (_NSIG_WORDS) {
	case 4: compat->sig[7] = (set->sig[3] >> 32); compat->sig[6] = set->sig[3];
	case 3: compat->sig[5] = (set->sig[2] >> 32); compat->sig[4] = set->sig[2];
	case 2: compat->sig[3] = (set->sig[1] >> 32); compat->sig[2] = set->sig[1];
	case 1: compat->sig[1] = (set->sig[0] >> 32); compat->sig[0] = set->sig[0];
	}
}

<<<<<<< HEAD
COMPAT_SYSCALL_DEFINE4(rt_sigtimedwait, compat_sigset_t __user *, uthese,
		struct compat_siginfo __user *, uinfo,
		struct compat_timespec __user *, uts, compat_size_t, sigsetsize)
{
	compat_sigset_t s32;
	sigset_t s;
	struct timespec t;
	siginfo_t info;
	long ret;

	if (sigsetsize != sizeof(sigset_t))
		return -EINVAL;

	if (copy_from_user(&s32, uthese, sizeof(compat_sigset_t)))
		return -EFAULT;
	sigset_from_compat(&s, &s32);

	if (uts) {
		if (compat_get_timespec(&t, uts))
			return -EFAULT;
	}

	ret = do_sigtimedwait(&s, &info, uts ? &t : NULL);

	if (ret > 0 && uinfo) {
		if (copy_siginfo_to_user32(uinfo, &info))
			ret = -EFAULT;
	}
=======
#ifdef __ARCH_WANT_COMPAT_SYS_TIME

/* compat_time_t is a 32 bit "long" and needs to get converted. */

COMPAT_SYSCALL_DEFINE1(time, compat_time_t __user *, tloc)
{
	compat_time_t i;
	struct timeval tv;

	do_gettimeofday(&tv);
	i = tv.tv_sec;

	if (tloc) {
		if (put_user(i,tloc))
			return -EFAULT;
	}
	force_successful_syscall_return();
	return i;
}

COMPAT_SYSCALL_DEFINE1(stime, compat_time_t __user *, tptr)
{
	struct timespec tv;
	int err;

	if (get_user(tv.tv_sec, tptr))
		return -EFAULT;

	tv.tv_nsec = 0;

	err = security_settime(&tv, NULL);
	if (err)
		return err;

	do_settimeofday(&tv);
	return 0;
}

#endif /* __ARCH_WANT_COMPAT_SYS_TIME */

COMPAT_SYSCALL_DEFINE1(adjtimex, struct compat_timex __user *, utp)
{
	struct timex txc;
	int err, ret;

	err = compat_get_timex(&txc, utp);
	if (err)
		return err;

	ret = do_adjtimex(&txc);

	err = compat_put_timex(utp, &txc);
	if (err)
		return err;
>>>>>>> 0d060606

	return ret;
}

#ifdef CONFIG_NUMA
COMPAT_SYSCALL_DEFINE6(move_pages, pid_t, pid, compat_ulong_t, nr_pages,
		       compat_uptr_t __user *, pages32,
		       const int __user *, nodes,
		       int __user *, status,
		       int, flags)
{
	const void __user * __user *pages;
	int i;

	pages = compat_alloc_user_space(nr_pages * sizeof(void *));
	for (i = 0; i < nr_pages; i++) {
		compat_uptr_t p;

		if (get_user(p, pages32 + i) ||
			put_user(compat_ptr(p), pages + i))
			return -EFAULT;
	}
	return sys_move_pages(pid, nr_pages, pages, nodes, status, flags);
}

COMPAT_SYSCALL_DEFINE4(migrate_pages, compat_pid_t, pid,
		       compat_ulong_t, maxnode,
		       const compat_ulong_t __user *, old_nodes,
		       const compat_ulong_t __user *, new_nodes)
{
	unsigned long __user *old = NULL;
	unsigned long __user *new = NULL;
	nodemask_t tmp_mask;
	unsigned long nr_bits;
	unsigned long size;

	nr_bits = min_t(unsigned long, maxnode - 1, MAX_NUMNODES);
	size = ALIGN(nr_bits, BITS_PER_LONG) / 8;
	if (old_nodes) {
		if (compat_get_bitmap(nodes_addr(tmp_mask), old_nodes, nr_bits))
			return -EFAULT;
		old = compat_alloc_user_space(new_nodes ? size * 2 : size);
		if (new_nodes)
			new = old + size / sizeof(unsigned long);
		if (copy_to_user(old, nodes_addr(tmp_mask), size))
			return -EFAULT;
	}
	if (new_nodes) {
		if (compat_get_bitmap(nodes_addr(tmp_mask), new_nodes, nr_bits))
			return -EFAULT;
		if (new == NULL)
			new = compat_alloc_user_space(size);
		if (copy_to_user(new, nodes_addr(tmp_mask), size))
			return -EFAULT;
	}
	return sys_migrate_pages(pid, nr_bits + 1, old, new);
}
#endif

COMPAT_SYSCALL_DEFINE2(sched_rr_get_interval,
		       compat_pid_t, pid,
		       struct compat_timespec __user *, interval)
{
	struct timespec t;
	int ret;
	mm_segment_t old_fs = get_fs();

	set_fs(KERNEL_DS);
	ret = sys_sched_rr_get_interval(pid, (struct timespec __user *)&t);
	set_fs(old_fs);
	if (compat_put_timespec(&t, interval))
		return -EFAULT;
	return ret;
}

/*
 * Allocate user-space memory for the duration of a single system call,
 * in order to marshall parameters inside a compat thunk.
 */
void __user *compat_alloc_user_space(unsigned long len)
{
	void __user *ptr;

	/* If len would occupy more than half of the entire compat space... */
	if (unlikely(len > (((compat_uptr_t)~0) >> 1)))
		return NULL;

	ptr = arch_compat_alloc_user_space(len);

	if (unlikely(!access_ok(VERIFY_WRITE, ptr, len)))
		return NULL;

	return ptr;
}
EXPORT_SYMBOL_GPL(compat_alloc_user_space);<|MERGE_RESOLUTION|>--- conflicted
+++ resolved
@@ -531,95 +531,6 @@
 	}
 }
 
-<<<<<<< HEAD
-COMPAT_SYSCALL_DEFINE4(rt_sigtimedwait, compat_sigset_t __user *, uthese,
-		struct compat_siginfo __user *, uinfo,
-		struct compat_timespec __user *, uts, compat_size_t, sigsetsize)
-{
-	compat_sigset_t s32;
-	sigset_t s;
-	struct timespec t;
-	siginfo_t info;
-	long ret;
-
-	if (sigsetsize != sizeof(sigset_t))
-		return -EINVAL;
-
-	if (copy_from_user(&s32, uthese, sizeof(compat_sigset_t)))
-		return -EFAULT;
-	sigset_from_compat(&s, &s32);
-
-	if (uts) {
-		if (compat_get_timespec(&t, uts))
-			return -EFAULT;
-	}
-
-	ret = do_sigtimedwait(&s, &info, uts ? &t : NULL);
-
-	if (ret > 0 && uinfo) {
-		if (copy_siginfo_to_user32(uinfo, &info))
-			ret = -EFAULT;
-	}
-=======
-#ifdef __ARCH_WANT_COMPAT_SYS_TIME
-
-/* compat_time_t is a 32 bit "long" and needs to get converted. */
-
-COMPAT_SYSCALL_DEFINE1(time, compat_time_t __user *, tloc)
-{
-	compat_time_t i;
-	struct timeval tv;
-
-	do_gettimeofday(&tv);
-	i = tv.tv_sec;
-
-	if (tloc) {
-		if (put_user(i,tloc))
-			return -EFAULT;
-	}
-	force_successful_syscall_return();
-	return i;
-}
-
-COMPAT_SYSCALL_DEFINE1(stime, compat_time_t __user *, tptr)
-{
-	struct timespec tv;
-	int err;
-
-	if (get_user(tv.tv_sec, tptr))
-		return -EFAULT;
-
-	tv.tv_nsec = 0;
-
-	err = security_settime(&tv, NULL);
-	if (err)
-		return err;
-
-	do_settimeofday(&tv);
-	return 0;
-}
-
-#endif /* __ARCH_WANT_COMPAT_SYS_TIME */
-
-COMPAT_SYSCALL_DEFINE1(adjtimex, struct compat_timex __user *, utp)
-{
-	struct timex txc;
-	int err, ret;
-
-	err = compat_get_timex(&txc, utp);
-	if (err)
-		return err;
-
-	ret = do_adjtimex(&txc);
-
-	err = compat_put_timex(utp, &txc);
-	if (err)
-		return err;
->>>>>>> 0d060606
-
-	return ret;
-}
-
 #ifdef CONFIG_NUMA
 COMPAT_SYSCALL_DEFINE6(move_pages, pid_t, pid, compat_ulong_t, nr_pages,
 		       compat_uptr_t __user *, pages32,
