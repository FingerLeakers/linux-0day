--- conflicted
+++ resolved
@@ -164,15 +164,9 @@
 
 	for (i = RBTX4927_IRQ_IOC;
 	     i < RBTX4927_IRQ_IOC + RBTX4927_NR_IRQ_IOC; i++)
-<<<<<<< HEAD
-		set_irq_chip_and_handler(i, &toshiba_rbtx4927_irq_ioc_type,
-					 handle_level_irq);
-	set_irq_chained_handler(RBTX4927_IRQ_IOCINT, handle_simple_irq);
-=======
 		irq_set_chip_and_handler(i, &toshiba_rbtx4927_irq_ioc_type,
 					 handle_level_irq);
 	irq_set_chained_handler(RBTX4927_IRQ_IOCINT, handle_simple_irq);
->>>>>>> 00b317a4
 }
 
 static int rbtx4927_irq_dispatch(int pending)
