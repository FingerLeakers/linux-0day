--- conflicted
+++ resolved
@@ -38,22 +38,7 @@
 	return (void *) memblock_alloc(size, size);
 }
 
-<<<<<<< HEAD
-static inline p4d_t *vmem_p4d_alloc(void)
-{
-	p4d_t *p4d = NULL;
-
-	p4d = vmem_alloc_pages(2);
-	if (!p4d)
-		return NULL;
-	clear_table((unsigned long *) p4d, _REGION2_ENTRY_EMPTY, PAGE_SIZE * 4);
-	return p4d;
-}
-
-static inline pud_t *vmem_pud_alloc(void)
-=======
 void *vmem_crst_alloc(unsigned long val)
->>>>>>> bb176f67
 {
 	unsigned long *table;
 
@@ -106,22 +91,14 @@
 	while (address < end) {
 		pg_dir = pgd_offset_k(address);
 		if (pgd_none(*pg_dir)) {
-<<<<<<< HEAD
-			p4_dir = vmem_p4d_alloc();
-=======
 			p4_dir = vmem_crst_alloc(_REGION2_ENTRY_EMPTY);
->>>>>>> bb176f67
 			if (!p4_dir)
 				goto out;
 			pgd_populate(&init_mm, pg_dir, p4_dir);
 		}
 		p4_dir = p4d_offset(pg_dir, address);
 		if (p4d_none(*p4_dir)) {
-<<<<<<< HEAD
-			pu_dir = vmem_pud_alloc();
-=======
 			pu_dir = vmem_crst_alloc(_REGION3_ENTRY_EMPTY);
->>>>>>> bb176f67
 			if (!pu_dir)
 				goto out;
 			p4d_populate(&init_mm, p4_dir, pu_dir);
@@ -253,11 +230,7 @@
 	for (address = start; address < end;) {
 		pg_dir = pgd_offset_k(address);
 		if (pgd_none(*pg_dir)) {
-<<<<<<< HEAD
-			p4_dir = vmem_p4d_alloc();
-=======
 			p4_dir = vmem_crst_alloc(_REGION2_ENTRY_EMPTY);
->>>>>>> bb176f67
 			if (!p4_dir)
 				goto out;
 			pgd_populate(&init_mm, pg_dir, p4_dir);
@@ -265,11 +238,7 @@
 
 		p4_dir = p4d_offset(pg_dir, address);
 		if (p4d_none(*p4_dir)) {
-<<<<<<< HEAD
-			pu_dir = vmem_pud_alloc();
-=======
 			pu_dir = vmem_crst_alloc(_REGION3_ENTRY_EMPTY);
->>>>>>> bb176f67
 			if (!pu_dir)
 				goto out;
 			p4d_populate(&init_mm, p4_dir, pu_dir);
