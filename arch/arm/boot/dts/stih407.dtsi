--- conflicted
+++ resolved
@@ -104,8 +104,6 @@
 							 <&clk_s_d2_quadfs 0>,
 							 <&clk_s_d2_quadfs 0>;
 			};
-<<<<<<< HEAD
-=======
 
 			sti-hdmi@8d04000 {
 				compatible = "st,stih407-hdmi";
@@ -146,7 +144,6 @@
 					 <&clk_s_d2_quadfs 0>,
 					 <&clk_s_d2_quadfs 1>;
 			};
->>>>>>> 9f30a04d
 		};
 	};
 };