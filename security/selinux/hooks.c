/*
 *  NSA Security-Enhanced Linux (SELinux) security module
 *
 *  This file contains the SELinux hook function implementations.
 *
 *  Authors:  Stephen Smalley, <sds@epoch.ncsc.mil>
 *	      Chris Vance, <cvance@nai.com>
 *	      Wayne Salamon, <wsalamon@nai.com>
 *	      James Morris <jmorris@redhat.com>
 *
 *  Copyright (C) 2001,2002 Networks Associates Technology, Inc.
 *  Copyright (C) 2003-2008 Red Hat, Inc., James Morris <jmorris@redhat.com>
 *					   Eric Paris <eparis@redhat.com>
 *  Copyright (C) 2004-2005 Trusted Computer Solutions, Inc.
 *			    <dgoeddel@trustedcs.com>
 *  Copyright (C) 2006, 2007, 2009 Hewlett-Packard Development Company, L.P.
 *	Paul Moore <paul@paul-moore.com>
 *  Copyright (C) 2007 Hitachi Software Engineering Co., Ltd.
 *		       Yuichi Nakamura <ynakam@hitachisoft.jp>
 *
 *	This program is free software; you can redistribute it and/or modify
 *	it under the terms of the GNU General Public License version 2,
 *	as published by the Free Software Foundation.
 */

#include <linux/init.h>
#include <linux/kd.h>
#include <linux/kernel.h>
#include <linux/tracehook.h>
#include <linux/errno.h>
#include <linux/sched.h>
#include <linux/lsm_hooks.h>
#include <linux/xattr.h>
#include <linux/capability.h>
#include <linux/unistd.h>
#include <linux/mm.h>
#include <linux/mman.h>
#include <linux/slab.h>
#include <linux/pagemap.h>
#include <linux/proc_fs.h>
#include <linux/swap.h>
#include <linux/spinlock.h>
#include <linux/syscalls.h>
#include <linux/dcache.h>
#include <linux/file.h>
#include <linux/fdtable.h>
#include <linux/namei.h>
#include <linux/mount.h>
#include <linux/netfilter_ipv4.h>
#include <linux/netfilter_ipv6.h>
#include <linux/tty.h>
#include <net/icmp.h>
#include <net/ip.h>		/* for local_port_range[] */
#include <net/tcp.h>		/* struct or_callable used in sock_rcv_skb */
#include <net/inet_connection_sock.h>
#include <net/net_namespace.h>
#include <net/netlabel.h>
#include <linux/uaccess.h>
#include <asm/ioctls.h>
#include <linux/atomic.h>
#include <linux/bitops.h>
#include <linux/interrupt.h>
#include <linux/netdevice.h>	/* for network interface checks */
#include <net/netlink.h>
#include <linux/tcp.h>
#include <linux/udp.h>
#include <linux/dccp.h>
#include <linux/quota.h>
#include <linux/un.h>		/* for Unix socket types */
#include <net/af_unix.h>	/* for Unix socket types */
#include <linux/parser.h>
#include <linux/nfs_mount.h>
#include <net/ipv6.h>
#include <linux/hugetlb.h>
#include <linux/personality.h>
#include <linux/audit.h>
#include <linux/string.h>
#include <linux/selinux.h>
#include <linux/mutex.h>
#include <linux/posix-timers.h>
#include <linux/syslog.h>
#include <linux/user_namespace.h>
#include <linux/export.h>
#include <linux/msg.h>
#include <linux/shm.h>

#include "avc.h"
#include "objsec.h"
#include "netif.h"
#include "netnode.h"
#include "netport.h"
#include "xfrm.h"
#include "netlabel.h"
#include "audit.h"
#include "avc_ss.h"

/* SECMARK reference count */
static atomic_t selinux_secmark_refcount = ATOMIC_INIT(0);

#ifdef CONFIG_SECURITY_SELINUX_DEVELOP
int selinux_enforcing;

static int __init enforcing_setup(char *str)
{
	unsigned long enforcing;
	if (!kstrtoul(str, 0, &enforcing))
		selinux_enforcing = enforcing ? 1 : 0;
	return 1;
}
__setup("enforcing=", enforcing_setup);
#endif

#ifdef CONFIG_SECURITY_SELINUX_BOOTPARAM
int selinux_enabled = CONFIG_SECURITY_SELINUX_BOOTPARAM_VALUE;

static int __init selinux_enabled_setup(char *str)
{
	unsigned long enabled;
	if (!kstrtoul(str, 0, &enabled))
		selinux_enabled = enabled ? 1 : 0;
	return 1;
}
__setup("selinux=", selinux_enabled_setup);
#else
int selinux_enabled = 1;
#endif

static struct kmem_cache *sel_inode_cache;
static struct kmem_cache *file_security_cache;

/**
 * selinux_secmark_enabled - Check to see if SECMARK is currently enabled
 *
 * Description:
 * This function checks the SECMARK reference counter to see if any SECMARK
 * targets are currently configured, if the reference counter is greater than
 * zero SECMARK is considered to be enabled.  Returns true (1) if SECMARK is
 * enabled, false (0) if SECMARK is disabled.  If the always_check_network
 * policy capability is enabled, SECMARK is always considered enabled.
 *
 */
static int selinux_secmark_enabled(void)
{
	return (selinux_policycap_alwaysnetwork || atomic_read(&selinux_secmark_refcount));
}

/**
 * selinux_peerlbl_enabled - Check to see if peer labeling is currently enabled
 *
 * Description:
 * This function checks if NetLabel or labeled IPSEC is enabled.  Returns true
 * (1) if any are enabled or false (0) if neither are enabled.  If the
 * always_check_network policy capability is enabled, peer labeling
 * is always considered enabled.
 *
 */
static int selinux_peerlbl_enabled(void)
{
	return (selinux_policycap_alwaysnetwork || netlbl_enabled() || selinux_xfrm_enabled());
}

static int selinux_netcache_avc_callback(u32 event)
{
	if (event == AVC_CALLBACK_RESET) {
		sel_netif_flush();
		sel_netnode_flush();
		sel_netport_flush();
		synchronize_net();
	}
	return 0;
}

/*
 * initialise the security for the init task
 */
static void cred_init_security(void)
{
	struct cred *cred = (struct cred *) current->real_cred;
	struct task_security_struct *tsec;

	tsec = kzalloc(sizeof(struct task_security_struct), GFP_KERNEL);
	if (!tsec)
		panic("SELinux:  Failed to initialize initial task.\n");

	tsec->osid = tsec->sid = SECINITSID_KERNEL;
	cred->security = tsec;
}

/*
 * get the security ID of a set of credentials
 */
static inline u32 cred_sid(const struct cred *cred)
{
	const struct task_security_struct *tsec;

	tsec = cred->security;
	return tsec->sid;
}

/*
 * get the objective security ID of a task
 */
static inline u32 task_sid(const struct task_struct *task)
{
	u32 sid;

	rcu_read_lock();
	sid = cred_sid(__task_cred(task));
	rcu_read_unlock();
	return sid;
}

/* Allocate and free functions for each kind of security blob. */

static int inode_alloc_security(struct inode *inode)
{
	struct inode_security_struct *isec;
	u32 sid = current_sid();

	isec = kmem_cache_zalloc(sel_inode_cache, GFP_NOFS);
	if (!isec)
		return -ENOMEM;

	spin_lock_init(&isec->lock);
	INIT_LIST_HEAD(&isec->list);
	isec->inode = inode;
	isec->sid = SECINITSID_UNLABELED;
	isec->sclass = SECCLASS_FILE;
	isec->task_sid = sid;
	isec->initialized = LABEL_INVALID;
	inode->i_security = isec;

	return 0;
}

static int inode_doinit_with_dentry(struct inode *inode, struct dentry *opt_dentry);

/*
 * Try reloading inode security labels that have been marked as invalid.  The
 * @may_sleep parameter indicates when sleeping and thus reloading labels is
 * allowed; when set to false, returns -ECHILD when the label is
 * invalid.  The @opt_dentry parameter should be set to a dentry of the inode;
 * when no dentry is available, set it to NULL instead.
 */
static int __inode_security_revalidate(struct inode *inode,
				       struct dentry *opt_dentry,
				       bool may_sleep)
{
	struct inode_security_struct *isec = inode->i_security;

	might_sleep_if(may_sleep);

	if (ss_initialized && isec->initialized != LABEL_INITIALIZED) {
		if (!may_sleep)
			return -ECHILD;

		/*
		 * Try reloading the inode security label.  This will fail if
		 * @opt_dentry is NULL and no dentry for this inode can be
		 * found; in that case, continue using the old label.
		 */
		inode_doinit_with_dentry(inode, opt_dentry);
	}
	return 0;
}

static struct inode_security_struct *inode_security_novalidate(struct inode *inode)
{
	return inode->i_security;
}

static struct inode_security_struct *inode_security_rcu(struct inode *inode, bool rcu)
{
	int error;

	error = __inode_security_revalidate(inode, NULL, !rcu);
	if (error)
		return ERR_PTR(error);
	return inode->i_security;
}

/*
 * Get the security label of an inode.
 */
static struct inode_security_struct *inode_security(struct inode *inode)
{
	__inode_security_revalidate(inode, NULL, true);
	return inode->i_security;
}

static struct inode_security_struct *backing_inode_security_novalidate(struct dentry *dentry)
{
	struct inode *inode = d_backing_inode(dentry);

	return inode->i_security;
}

/*
 * Get the security label of a dentry's backing inode.
 */
static struct inode_security_struct *backing_inode_security(struct dentry *dentry)
{
	struct inode *inode = d_backing_inode(dentry);

	__inode_security_revalidate(inode, dentry, true);
	return inode->i_security;
}

static void inode_free_rcu(struct rcu_head *head)
{
	struct inode_security_struct *isec;

	isec = container_of(head, struct inode_security_struct, rcu);
	kmem_cache_free(sel_inode_cache, isec);
}

static void inode_free_security(struct inode *inode)
{
	struct inode_security_struct *isec = inode->i_security;
	struct superblock_security_struct *sbsec = inode->i_sb->s_security;

	/*
	 * As not all inode security structures are in a list, we check for
	 * empty list outside of the lock to make sure that we won't waste
	 * time taking a lock doing nothing.
	 *
	 * The list_del_init() function can be safely called more than once.
	 * It should not be possible for this function to be called with
	 * concurrent list_add(), but for better safety against future changes
	 * in the code, we use list_empty_careful() here.
	 */
	if (!list_empty_careful(&isec->list)) {
		spin_lock(&sbsec->isec_lock);
		list_del_init(&isec->list);
		spin_unlock(&sbsec->isec_lock);
	}

	/*
	 * The inode may still be referenced in a path walk and
	 * a call to selinux_inode_permission() can be made
	 * after inode_free_security() is called. Ideally, the VFS
	 * wouldn't do this, but fixing that is a much harder
	 * job. For now, simply free the i_security via RCU, and
	 * leave the current inode->i_security pointer intact.
	 * The inode will be freed after the RCU grace period too.
	 */
	call_rcu(&isec->rcu, inode_free_rcu);
}

static int file_alloc_security(struct file *file)
{
	struct file_security_struct *fsec;
	u32 sid = current_sid();

	fsec = kmem_cache_zalloc(file_security_cache, GFP_KERNEL);
	if (!fsec)
		return -ENOMEM;

	fsec->sid = sid;
	fsec->fown_sid = sid;
	file->f_security = fsec;

	return 0;
}

static void file_free_security(struct file *file)
{
	struct file_security_struct *fsec = file->f_security;
	file->f_security = NULL;
	kmem_cache_free(file_security_cache, fsec);
}

static int superblock_alloc_security(struct super_block *sb)
{
	struct superblock_security_struct *sbsec;

	sbsec = kzalloc(sizeof(struct superblock_security_struct), GFP_KERNEL);
	if (!sbsec)
		return -ENOMEM;

	mutex_init(&sbsec->lock);
	INIT_LIST_HEAD(&sbsec->isec_head);
	spin_lock_init(&sbsec->isec_lock);
	sbsec->sb = sb;
	sbsec->sid = SECINITSID_UNLABELED;
	sbsec->def_sid = SECINITSID_FILE;
	sbsec->mntpoint_sid = SECINITSID_UNLABELED;
	sb->s_security = sbsec;

	return 0;
}

static void superblock_free_security(struct super_block *sb)
{
	struct superblock_security_struct *sbsec = sb->s_security;
	sb->s_security = NULL;
	kfree(sbsec);
}

/* The file system's label must be initialized prior to use. */

static const char *labeling_behaviors[7] = {
	"uses xattr",
	"uses transition SIDs",
	"uses task SIDs",
	"uses genfs_contexts",
	"not configured for labeling",
	"uses mountpoint labeling",
	"uses native labeling",
};

static inline int inode_doinit(struct inode *inode)
{
	return inode_doinit_with_dentry(inode, NULL);
}

enum {
	Opt_error = -1,
	Opt_context = 1,
	Opt_fscontext = 2,
	Opt_defcontext = 3,
	Opt_rootcontext = 4,
	Opt_labelsupport = 5,
	Opt_nextmntopt = 6,
};

#define NUM_SEL_MNT_OPTS	(Opt_nextmntopt - 1)

static const match_table_t tokens = {
	{Opt_context, CONTEXT_STR "%s"},
	{Opt_fscontext, FSCONTEXT_STR "%s"},
	{Opt_defcontext, DEFCONTEXT_STR "%s"},
	{Opt_rootcontext, ROOTCONTEXT_STR "%s"},
	{Opt_labelsupport, LABELSUPP_STR},
	{Opt_error, NULL},
};

#define SEL_MOUNT_FAIL_MSG "SELinux:  duplicate or incompatible mount options\n"

static int may_context_mount_sb_relabel(u32 sid,
			struct superblock_security_struct *sbsec,
			const struct cred *cred)
{
	const struct task_security_struct *tsec = cred->security;
	int rc;

	rc = avc_has_perm(tsec->sid, sbsec->sid, SECCLASS_FILESYSTEM,
			  FILESYSTEM__RELABELFROM, NULL);
	if (rc)
		return rc;

	rc = avc_has_perm(tsec->sid, sid, SECCLASS_FILESYSTEM,
			  FILESYSTEM__RELABELTO, NULL);
	return rc;
}

static int may_context_mount_inode_relabel(u32 sid,
			struct superblock_security_struct *sbsec,
			const struct cred *cred)
{
	const struct task_security_struct *tsec = cred->security;
	int rc;
	rc = avc_has_perm(tsec->sid, sbsec->sid, SECCLASS_FILESYSTEM,
			  FILESYSTEM__RELABELFROM, NULL);
	if (rc)
		return rc;

	rc = avc_has_perm(sid, sbsec->sid, SECCLASS_FILESYSTEM,
			  FILESYSTEM__ASSOCIATE, NULL);
	return rc;
}

static int selinux_is_sblabel_mnt(struct super_block *sb)
{
	struct superblock_security_struct *sbsec = sb->s_security;

	return sbsec->behavior == SECURITY_FS_USE_XATTR ||
		sbsec->behavior == SECURITY_FS_USE_TRANS ||
		sbsec->behavior == SECURITY_FS_USE_TASK ||
		sbsec->behavior == SECURITY_FS_USE_NATIVE ||
		/* Special handling. Genfs but also in-core setxattr handler */
		!strcmp(sb->s_type->name, "sysfs") ||
		!strcmp(sb->s_type->name, "cgroup") ||
		!strcmp(sb->s_type->name, "cgroup2") ||
		!strcmp(sb->s_type->name, "pstore") ||
		!strcmp(sb->s_type->name, "debugfs") ||
		!strcmp(sb->s_type->name, "tracefs") ||
		!strcmp(sb->s_type->name, "rootfs");
}

static int sb_finish_set_opts(struct super_block *sb)
{
	struct superblock_security_struct *sbsec = sb->s_security;
	struct dentry *root = sb->s_root;
	struct inode *root_inode = d_backing_inode(root);
	int rc = 0;

	if (sbsec->behavior == SECURITY_FS_USE_XATTR) {
		/* Make sure that the xattr handler exists and that no
		   error other than -ENODATA is returned by getxattr on
		   the root directory.  -ENODATA is ok, as this may be
		   the first boot of the SELinux kernel before we have
		   assigned xattr values to the filesystem. */
		if (!(root_inode->i_opflags & IOP_XATTR)) {
			printk(KERN_WARNING "SELinux: (dev %s, type %s) has no "
			       "xattr support\n", sb->s_id, sb->s_type->name);
			rc = -EOPNOTSUPP;
			goto out;
		}

		rc = __vfs_getxattr(root, root_inode, XATTR_NAME_SELINUX, NULL, 0);
		if (rc < 0 && rc != -ENODATA) {
			if (rc == -EOPNOTSUPP)
				printk(KERN_WARNING "SELinux: (dev %s, type "
				       "%s) has no security xattr handler\n",
				       sb->s_id, sb->s_type->name);
			else
				printk(KERN_WARNING "SELinux: (dev %s, type "
				       "%s) getxattr errno %d\n", sb->s_id,
				       sb->s_type->name, -rc);
			goto out;
		}
	}

	if (sbsec->behavior > ARRAY_SIZE(labeling_behaviors))
		printk(KERN_ERR "SELinux: initialized (dev %s, type %s), unknown behavior\n",
		       sb->s_id, sb->s_type->name);

	sbsec->flags |= SE_SBINITIALIZED;
	if (selinux_is_sblabel_mnt(sb))
		sbsec->flags |= SBLABEL_MNT;

	/* Initialize the root inode. */
	rc = inode_doinit_with_dentry(root_inode, root);

	/* Initialize any other inodes associated with the superblock, e.g.
	   inodes created prior to initial policy load or inodes created
	   during get_sb by a pseudo filesystem that directly
	   populates itself. */
	spin_lock(&sbsec->isec_lock);
next_inode:
	if (!list_empty(&sbsec->isec_head)) {
		struct inode_security_struct *isec =
				list_entry(sbsec->isec_head.next,
					   struct inode_security_struct, list);
		struct inode *inode = isec->inode;
		list_del_init(&isec->list);
		spin_unlock(&sbsec->isec_lock);
		inode = igrab(inode);
		if (inode) {
			if (!IS_PRIVATE(inode))
				inode_doinit(inode);
			iput(inode);
		}
		spin_lock(&sbsec->isec_lock);
		goto next_inode;
	}
	spin_unlock(&sbsec->isec_lock);
out:
	return rc;
}

/*
 * This function should allow an FS to ask what it's mount security
 * options were so it can use those later for submounts, displaying
 * mount options, or whatever.
 */
static int selinux_get_mnt_opts(const struct super_block *sb,
				struct security_mnt_opts *opts)
{
	int rc = 0, i;
	struct superblock_security_struct *sbsec = sb->s_security;
	char *context = NULL;
	u32 len;
	char tmp;

	security_init_mnt_opts(opts);

	if (!(sbsec->flags & SE_SBINITIALIZED))
		return -EINVAL;

	if (!ss_initialized)
		return -EINVAL;

	/* make sure we always check enough bits to cover the mask */
	BUILD_BUG_ON(SE_MNTMASK >= (1 << NUM_SEL_MNT_OPTS));

	tmp = sbsec->flags & SE_MNTMASK;
	/* count the number of mount options for this sb */
	for (i = 0; i < NUM_SEL_MNT_OPTS; i++) {
		if (tmp & 0x01)
			opts->num_mnt_opts++;
		tmp >>= 1;
	}
	/* Check if the Label support flag is set */
	if (sbsec->flags & SBLABEL_MNT)
		opts->num_mnt_opts++;

	opts->mnt_opts = kcalloc(opts->num_mnt_opts, sizeof(char *), GFP_ATOMIC);
	if (!opts->mnt_opts) {
		rc = -ENOMEM;
		goto out_free;
	}

	opts->mnt_opts_flags = kcalloc(opts->num_mnt_opts, sizeof(int), GFP_ATOMIC);
	if (!opts->mnt_opts_flags) {
		rc = -ENOMEM;
		goto out_free;
	}

	i = 0;
	if (sbsec->flags & FSCONTEXT_MNT) {
		rc = security_sid_to_context(sbsec->sid, &context, &len);
		if (rc)
			goto out_free;
		opts->mnt_opts[i] = context;
		opts->mnt_opts_flags[i++] = FSCONTEXT_MNT;
	}
	if (sbsec->flags & CONTEXT_MNT) {
		rc = security_sid_to_context(sbsec->mntpoint_sid, &context, &len);
		if (rc)
			goto out_free;
		opts->mnt_opts[i] = context;
		opts->mnt_opts_flags[i++] = CONTEXT_MNT;
	}
	if (sbsec->flags & DEFCONTEXT_MNT) {
		rc = security_sid_to_context(sbsec->def_sid, &context, &len);
		if (rc)
			goto out_free;
		opts->mnt_opts[i] = context;
		opts->mnt_opts_flags[i++] = DEFCONTEXT_MNT;
	}
	if (sbsec->flags & ROOTCONTEXT_MNT) {
		struct dentry *root = sbsec->sb->s_root;
		struct inode_security_struct *isec = backing_inode_security(root);

		rc = security_sid_to_context(isec->sid, &context, &len);
		if (rc)
			goto out_free;
		opts->mnt_opts[i] = context;
		opts->mnt_opts_flags[i++] = ROOTCONTEXT_MNT;
	}
	if (sbsec->flags & SBLABEL_MNT) {
		opts->mnt_opts[i] = NULL;
		opts->mnt_opts_flags[i++] = SBLABEL_MNT;
	}

	BUG_ON(i != opts->num_mnt_opts);

	return 0;

out_free:
	security_free_mnt_opts(opts);
	return rc;
}

static int bad_option(struct superblock_security_struct *sbsec, char flag,
		      u32 old_sid, u32 new_sid)
{
	char mnt_flags = sbsec->flags & SE_MNTMASK;

	/* check if the old mount command had the same options */
	if (sbsec->flags & SE_SBINITIALIZED)
		if (!(sbsec->flags & flag) ||
		    (old_sid != new_sid))
			return 1;

	/* check if we were passed the same options twice,
	 * aka someone passed context=a,context=b
	 */
	if (!(sbsec->flags & SE_SBINITIALIZED))
		if (mnt_flags & flag)
			return 1;
	return 0;
}

/*
 * Allow filesystems with binary mount data to explicitly set mount point
 * labeling information.
 */
static int selinux_set_mnt_opts(struct super_block *sb,
				struct security_mnt_opts *opts,
				unsigned long kern_flags,
				unsigned long *set_kern_flags)
{
	const struct cred *cred = current_cred();
	int rc = 0, i;
	struct superblock_security_struct *sbsec = sb->s_security;
	const char *name = sb->s_type->name;
	struct dentry *root = sbsec->sb->s_root;
	struct inode_security_struct *root_isec;
	u32 fscontext_sid = 0, context_sid = 0, rootcontext_sid = 0;
	u32 defcontext_sid = 0;
	char **mount_options = opts->mnt_opts;
	int *flags = opts->mnt_opts_flags;
	int num_opts = opts->num_mnt_opts;

	mutex_lock(&sbsec->lock);

	if (!ss_initialized) {
		if (!num_opts) {
			/* Defer initialization until selinux_complete_init,
			   after the initial policy is loaded and the security
			   server is ready to handle calls. */
			goto out;
		}
		rc = -EINVAL;
		printk(KERN_WARNING "SELinux: Unable to set superblock options "
			"before the security server is initialized\n");
		goto out;
	}
	if (kern_flags && !set_kern_flags) {
		/* Specifying internal flags without providing a place to
		 * place the results is not allowed */
		rc = -EINVAL;
		goto out;
	}

	/*
	 * Binary mount data FS will come through this function twice.  Once
	 * from an explicit call and once from the generic calls from the vfs.
	 * Since the generic VFS calls will not contain any security mount data
	 * we need to skip the double mount verification.
	 *
	 * This does open a hole in which we will not notice if the first
	 * mount using this sb set explict options and a second mount using
	 * this sb does not set any security options.  (The first options
	 * will be used for both mounts)
	 */
	if ((sbsec->flags & SE_SBINITIALIZED) && (sb->s_type->fs_flags & FS_BINARY_MOUNTDATA)
	    && (num_opts == 0))
		goto out;

	root_isec = backing_inode_security_novalidate(root);

	/*
	 * parse the mount options, check if they are valid sids.
	 * also check if someone is trying to mount the same sb more
	 * than once with different security options.
	 */
	for (i = 0; i < num_opts; i++) {
		u32 sid;

		if (flags[i] == SBLABEL_MNT)
			continue;
		rc = security_context_str_to_sid(mount_options[i], &sid, GFP_KERNEL);
		if (rc) {
			printk(KERN_WARNING "SELinux: security_context_str_to_sid"
			       "(%s) failed for (dev %s, type %s) errno=%d\n",
			       mount_options[i], sb->s_id, name, rc);
			goto out;
		}
		switch (flags[i]) {
		case FSCONTEXT_MNT:
			fscontext_sid = sid;

			if (bad_option(sbsec, FSCONTEXT_MNT, sbsec->sid,
					fscontext_sid))
				goto out_double_mount;

			sbsec->flags |= FSCONTEXT_MNT;
			break;
		case CONTEXT_MNT:
			context_sid = sid;

			if (bad_option(sbsec, CONTEXT_MNT, sbsec->mntpoint_sid,
					context_sid))
				goto out_double_mount;

			sbsec->flags |= CONTEXT_MNT;
			break;
		case ROOTCONTEXT_MNT:
			rootcontext_sid = sid;

			if (bad_option(sbsec, ROOTCONTEXT_MNT, root_isec->sid,
					rootcontext_sid))
				goto out_double_mount;

			sbsec->flags |= ROOTCONTEXT_MNT;

			break;
		case DEFCONTEXT_MNT:
			defcontext_sid = sid;

			if (bad_option(sbsec, DEFCONTEXT_MNT, sbsec->def_sid,
					defcontext_sid))
				goto out_double_mount;

			sbsec->flags |= DEFCONTEXT_MNT;

			break;
		default:
			rc = -EINVAL;
			goto out;
		}
	}

	if (sbsec->flags & SE_SBINITIALIZED) {
		/* previously mounted with options, but not on this attempt? */
		if ((sbsec->flags & SE_MNTMASK) && !num_opts)
			goto out_double_mount;
		rc = 0;
		goto out;
	}

	if (strcmp(sb->s_type->name, "proc") == 0)
		sbsec->flags |= SE_SBPROC | SE_SBGENFS;

	if (!strcmp(sb->s_type->name, "debugfs") ||
	    !strcmp(sb->s_type->name, "sysfs") ||
	    !strcmp(sb->s_type->name, "pstore"))
		sbsec->flags |= SE_SBGENFS;

	if (!sbsec->behavior) {
		/*
		 * Determine the labeling behavior to use for this
		 * filesystem type.
		 */
		rc = security_fs_use(sb);
		if (rc) {
			printk(KERN_WARNING
				"%s: security_fs_use(%s) returned %d\n",
					__func__, sb->s_type->name, rc);
			goto out;
		}
	}

	/*
	 * If this is a user namespace mount and the filesystem type is not
	 * explicitly whitelisted, then no contexts are allowed on the command
	 * line and security labels must be ignored.
	 */
	if (sb->s_user_ns != &init_user_ns &&
	    strcmp(sb->s_type->name, "tmpfs") &&
	    strcmp(sb->s_type->name, "ramfs") &&
	    strcmp(sb->s_type->name, "devpts")) {
		if (context_sid || fscontext_sid || rootcontext_sid ||
		    defcontext_sid) {
			rc = -EACCES;
			goto out;
		}
		if (sbsec->behavior == SECURITY_FS_USE_XATTR) {
			sbsec->behavior = SECURITY_FS_USE_MNTPOINT;
			rc = security_transition_sid(current_sid(), current_sid(),
						     SECCLASS_FILE, NULL,
						     &sbsec->mntpoint_sid);
			if (rc)
				goto out;
		}
		goto out_set_opts;
	}

	/* sets the context of the superblock for the fs being mounted. */
	if (fscontext_sid) {
		rc = may_context_mount_sb_relabel(fscontext_sid, sbsec, cred);
		if (rc)
			goto out;

		sbsec->sid = fscontext_sid;
	}

	/*
	 * Switch to using mount point labeling behavior.
	 * sets the label used on all file below the mountpoint, and will set
	 * the superblock context if not already set.
	 */
	if (kern_flags & SECURITY_LSM_NATIVE_LABELS && !context_sid) {
		sbsec->behavior = SECURITY_FS_USE_NATIVE;
		*set_kern_flags |= SECURITY_LSM_NATIVE_LABELS;
	}

	if (context_sid) {
		if (!fscontext_sid) {
			rc = may_context_mount_sb_relabel(context_sid, sbsec,
							  cred);
			if (rc)
				goto out;
			sbsec->sid = context_sid;
		} else {
			rc = may_context_mount_inode_relabel(context_sid, sbsec,
							     cred);
			if (rc)
				goto out;
		}
		if (!rootcontext_sid)
			rootcontext_sid = context_sid;

		sbsec->mntpoint_sid = context_sid;
		sbsec->behavior = SECURITY_FS_USE_MNTPOINT;
	}

	if (rootcontext_sid) {
		rc = may_context_mount_inode_relabel(rootcontext_sid, sbsec,
						     cred);
		if (rc)
			goto out;

		root_isec->sid = rootcontext_sid;
		root_isec->initialized = LABEL_INITIALIZED;
	}

	if (defcontext_sid) {
		if (sbsec->behavior != SECURITY_FS_USE_XATTR &&
			sbsec->behavior != SECURITY_FS_USE_NATIVE) {
			rc = -EINVAL;
			printk(KERN_WARNING "SELinux: defcontext option is "
			       "invalid for this filesystem type\n");
			goto out;
		}

		if (defcontext_sid != sbsec->def_sid) {
			rc = may_context_mount_inode_relabel(defcontext_sid,
							     sbsec, cred);
			if (rc)
				goto out;
		}

		sbsec->def_sid = defcontext_sid;
	}

out_set_opts:
	rc = sb_finish_set_opts(sb);
out:
	mutex_unlock(&sbsec->lock);
	return rc;
out_double_mount:
	rc = -EINVAL;
	printk(KERN_WARNING "SELinux: mount invalid.  Same superblock, different "
	       "security settings for (dev %s, type %s)\n", sb->s_id, name);
	goto out;
}

static int selinux_cmp_sb_context(const struct super_block *oldsb,
				    const struct super_block *newsb)
{
	struct superblock_security_struct *old = oldsb->s_security;
	struct superblock_security_struct *new = newsb->s_security;
	char oldflags = old->flags & SE_MNTMASK;
	char newflags = new->flags & SE_MNTMASK;

	if (oldflags != newflags)
		goto mismatch;
	if ((oldflags & FSCONTEXT_MNT) && old->sid != new->sid)
		goto mismatch;
	if ((oldflags & CONTEXT_MNT) && old->mntpoint_sid != new->mntpoint_sid)
		goto mismatch;
	if ((oldflags & DEFCONTEXT_MNT) && old->def_sid != new->def_sid)
		goto mismatch;
	if (oldflags & ROOTCONTEXT_MNT) {
		struct inode_security_struct *oldroot = backing_inode_security(oldsb->s_root);
		struct inode_security_struct *newroot = backing_inode_security(newsb->s_root);
		if (oldroot->sid != newroot->sid)
			goto mismatch;
	}
	return 0;
mismatch:
	printk(KERN_WARNING "SELinux: mount invalid.  Same superblock, "
			    "different security settings for (dev %s, "
			    "type %s)\n", newsb->s_id, newsb->s_type->name);
	return -EBUSY;
}

static int selinux_sb_clone_mnt_opts(const struct super_block *oldsb,
					struct super_block *newsb)
{
	const struct superblock_security_struct *oldsbsec = oldsb->s_security;
	struct superblock_security_struct *newsbsec = newsb->s_security;

	int set_fscontext =	(oldsbsec->flags & FSCONTEXT_MNT);
	int set_context =	(oldsbsec->flags & CONTEXT_MNT);
	int set_rootcontext =	(oldsbsec->flags & ROOTCONTEXT_MNT);

	/*
	 * if the parent was able to be mounted it clearly had no special lsm
	 * mount options.  thus we can safely deal with this superblock later
	 */
	if (!ss_initialized)
		return 0;

	/* how can we clone if the old one wasn't set up?? */
	BUG_ON(!(oldsbsec->flags & SE_SBINITIALIZED));

	/* if fs is reusing a sb, make sure that the contexts match */
	if (newsbsec->flags & SE_SBINITIALIZED)
		return selinux_cmp_sb_context(oldsb, newsb);

	mutex_lock(&newsbsec->lock);

	newsbsec->flags = oldsbsec->flags;

	newsbsec->sid = oldsbsec->sid;
	newsbsec->def_sid = oldsbsec->def_sid;
	newsbsec->behavior = oldsbsec->behavior;

	if (set_context) {
		u32 sid = oldsbsec->mntpoint_sid;

		if (!set_fscontext)
			newsbsec->sid = sid;
		if (!set_rootcontext) {
			struct inode_security_struct *newisec = backing_inode_security(newsb->s_root);
			newisec->sid = sid;
		}
		newsbsec->mntpoint_sid = sid;
	}
	if (set_rootcontext) {
		const struct inode_security_struct *oldisec = backing_inode_security(oldsb->s_root);
		struct inode_security_struct *newisec = backing_inode_security(newsb->s_root);

		newisec->sid = oldisec->sid;
	}

	sb_finish_set_opts(newsb);
	mutex_unlock(&newsbsec->lock);
	return 0;
}

static int selinux_parse_opts_str(char *options,
				  struct security_mnt_opts *opts)
{
	char *p;
	char *context = NULL, *defcontext = NULL;
	char *fscontext = NULL, *rootcontext = NULL;
	int rc, num_mnt_opts = 0;

	opts->num_mnt_opts = 0;

	/* Standard string-based options. */
	while ((p = strsep(&options, "|")) != NULL) {
		int token;
		substring_t args[MAX_OPT_ARGS];

		if (!*p)
			continue;

		token = match_token(p, tokens, args);

		switch (token) {
		case Opt_context:
			if (context || defcontext) {
				rc = -EINVAL;
				printk(KERN_WARNING SEL_MOUNT_FAIL_MSG);
				goto out_err;
			}
			context = match_strdup(&args[0]);
			if (!context) {
				rc = -ENOMEM;
				goto out_err;
			}
			break;

		case Opt_fscontext:
			if (fscontext) {
				rc = -EINVAL;
				printk(KERN_WARNING SEL_MOUNT_FAIL_MSG);
				goto out_err;
			}
			fscontext = match_strdup(&args[0]);
			if (!fscontext) {
				rc = -ENOMEM;
				goto out_err;
			}
			break;

		case Opt_rootcontext:
			if (rootcontext) {
				rc = -EINVAL;
				printk(KERN_WARNING SEL_MOUNT_FAIL_MSG);
				goto out_err;
			}
			rootcontext = match_strdup(&args[0]);
			if (!rootcontext) {
				rc = -ENOMEM;
				goto out_err;
			}
			break;

		case Opt_defcontext:
			if (context || defcontext) {
				rc = -EINVAL;
				printk(KERN_WARNING SEL_MOUNT_FAIL_MSG);
				goto out_err;
			}
			defcontext = match_strdup(&args[0]);
			if (!defcontext) {
				rc = -ENOMEM;
				goto out_err;
			}
			break;
		case Opt_labelsupport:
			break;
		default:
			rc = -EINVAL;
			printk(KERN_WARNING "SELinux:  unknown mount option\n");
			goto out_err;

		}
	}

	rc = -ENOMEM;
	opts->mnt_opts = kcalloc(NUM_SEL_MNT_OPTS, sizeof(char *), GFP_KERNEL);
	if (!opts->mnt_opts)
		goto out_err;

	opts->mnt_opts_flags = kcalloc(NUM_SEL_MNT_OPTS, sizeof(int),
				       GFP_KERNEL);
	if (!opts->mnt_opts_flags) {
		kfree(opts->mnt_opts);
		goto out_err;
	}

	if (fscontext) {
		opts->mnt_opts[num_mnt_opts] = fscontext;
		opts->mnt_opts_flags[num_mnt_opts++] = FSCONTEXT_MNT;
	}
	if (context) {
		opts->mnt_opts[num_mnt_opts] = context;
		opts->mnt_opts_flags[num_mnt_opts++] = CONTEXT_MNT;
	}
	if (rootcontext) {
		opts->mnt_opts[num_mnt_opts] = rootcontext;
		opts->mnt_opts_flags[num_mnt_opts++] = ROOTCONTEXT_MNT;
	}
	if (defcontext) {
		opts->mnt_opts[num_mnt_opts] = defcontext;
		opts->mnt_opts_flags[num_mnt_opts++] = DEFCONTEXT_MNT;
	}

	opts->num_mnt_opts = num_mnt_opts;
	return 0;

out_err:
	kfree(context);
	kfree(defcontext);
	kfree(fscontext);
	kfree(rootcontext);
	return rc;
}
/*
 * string mount options parsing and call set the sbsec
 */
static int superblock_doinit(struct super_block *sb, void *data)
{
	int rc = 0;
	char *options = data;
	struct security_mnt_opts opts;

	security_init_mnt_opts(&opts);

	if (!data)
		goto out;

	BUG_ON(sb->s_type->fs_flags & FS_BINARY_MOUNTDATA);

	rc = selinux_parse_opts_str(options, &opts);
	if (rc)
		goto out_err;

out:
	rc = selinux_set_mnt_opts(sb, &opts, 0, NULL);

out_err:
	security_free_mnt_opts(&opts);
	return rc;
}

static void selinux_write_opts(struct seq_file *m,
			       struct security_mnt_opts *opts)
{
	int i;
	char *prefix;

	for (i = 0; i < opts->num_mnt_opts; i++) {
		char *has_comma;

		if (opts->mnt_opts[i])
			has_comma = strchr(opts->mnt_opts[i], ',');
		else
			has_comma = NULL;

		switch (opts->mnt_opts_flags[i]) {
		case CONTEXT_MNT:
			prefix = CONTEXT_STR;
			break;
		case FSCONTEXT_MNT:
			prefix = FSCONTEXT_STR;
			break;
		case ROOTCONTEXT_MNT:
			prefix = ROOTCONTEXT_STR;
			break;
		case DEFCONTEXT_MNT:
			prefix = DEFCONTEXT_STR;
			break;
		case SBLABEL_MNT:
			seq_putc(m, ',');
			seq_puts(m, LABELSUPP_STR);
			continue;
		default:
			BUG();
			return;
		};
		/* we need a comma before each option */
		seq_putc(m, ',');
		seq_puts(m, prefix);
		if (has_comma)
			seq_putc(m, '\"');
		seq_escape(m, opts->mnt_opts[i], "\"\n\\");
		if (has_comma)
			seq_putc(m, '\"');
	}
}

static int selinux_sb_show_options(struct seq_file *m, struct super_block *sb)
{
	struct security_mnt_opts opts;
	int rc;

	rc = selinux_get_mnt_opts(sb, &opts);
	if (rc) {
		/* before policy load we may get EINVAL, don't show anything */
		if (rc == -EINVAL)
			rc = 0;
		return rc;
	}

	selinux_write_opts(m, &opts);

	security_free_mnt_opts(&opts);

	return rc;
}

static inline u16 inode_mode_to_security_class(umode_t mode)
{
	switch (mode & S_IFMT) {
	case S_IFSOCK:
		return SECCLASS_SOCK_FILE;
	case S_IFLNK:
		return SECCLASS_LNK_FILE;
	case S_IFREG:
		return SECCLASS_FILE;
	case S_IFBLK:
		return SECCLASS_BLK_FILE;
	case S_IFDIR:
		return SECCLASS_DIR;
	case S_IFCHR:
		return SECCLASS_CHR_FILE;
	case S_IFIFO:
		return SECCLASS_FIFO_FILE;

	}

	return SECCLASS_FILE;
}

static inline int default_protocol_stream(int protocol)
{
	return (protocol == IPPROTO_IP || protocol == IPPROTO_TCP);
}

static inline int default_protocol_dgram(int protocol)
{
	return (protocol == IPPROTO_IP || protocol == IPPROTO_UDP);
}

static inline u16 socket_type_to_security_class(int family, int type, int protocol)
{
	int extsockclass = selinux_policycap_extsockclass;

	switch (family) {
	case PF_UNIX:
		switch (type) {
		case SOCK_STREAM:
		case SOCK_SEQPACKET:
			return SECCLASS_UNIX_STREAM_SOCKET;
		case SOCK_DGRAM:
			return SECCLASS_UNIX_DGRAM_SOCKET;
		}
		break;
	case PF_INET:
	case PF_INET6:
		switch (type) {
		case SOCK_STREAM:
		case SOCK_SEQPACKET:
			if (default_protocol_stream(protocol))
				return SECCLASS_TCP_SOCKET;
			else if (extsockclass && protocol == IPPROTO_SCTP)
				return SECCLASS_SCTP_SOCKET;
			else
				return SECCLASS_RAWIP_SOCKET;
		case SOCK_DGRAM:
			if (default_protocol_dgram(protocol))
				return SECCLASS_UDP_SOCKET;
			else if (extsockclass && (protocol == IPPROTO_ICMP ||
						  protocol == IPPROTO_ICMPV6))
				return SECCLASS_ICMP_SOCKET;
			else
				return SECCLASS_RAWIP_SOCKET;
		case SOCK_DCCP:
			return SECCLASS_DCCP_SOCKET;
		default:
			return SECCLASS_RAWIP_SOCKET;
		}
		break;
	case PF_NETLINK:
		switch (protocol) {
		case NETLINK_ROUTE:
			return SECCLASS_NETLINK_ROUTE_SOCKET;
		case NETLINK_SOCK_DIAG:
			return SECCLASS_NETLINK_TCPDIAG_SOCKET;
		case NETLINK_NFLOG:
			return SECCLASS_NETLINK_NFLOG_SOCKET;
		case NETLINK_XFRM:
			return SECCLASS_NETLINK_XFRM_SOCKET;
		case NETLINK_SELINUX:
			return SECCLASS_NETLINK_SELINUX_SOCKET;
		case NETLINK_ISCSI:
			return SECCLASS_NETLINK_ISCSI_SOCKET;
		case NETLINK_AUDIT:
			return SECCLASS_NETLINK_AUDIT_SOCKET;
		case NETLINK_FIB_LOOKUP:
			return SECCLASS_NETLINK_FIB_LOOKUP_SOCKET;
		case NETLINK_CONNECTOR:
			return SECCLASS_NETLINK_CONNECTOR_SOCKET;
		case NETLINK_NETFILTER:
			return SECCLASS_NETLINK_NETFILTER_SOCKET;
		case NETLINK_DNRTMSG:
			return SECCLASS_NETLINK_DNRT_SOCKET;
		case NETLINK_KOBJECT_UEVENT:
			return SECCLASS_NETLINK_KOBJECT_UEVENT_SOCKET;
		case NETLINK_GENERIC:
			return SECCLASS_NETLINK_GENERIC_SOCKET;
		case NETLINK_SCSITRANSPORT:
			return SECCLASS_NETLINK_SCSITRANSPORT_SOCKET;
		case NETLINK_RDMA:
			return SECCLASS_NETLINK_RDMA_SOCKET;
		case NETLINK_CRYPTO:
			return SECCLASS_NETLINK_CRYPTO_SOCKET;
		default:
			return SECCLASS_NETLINK_SOCKET;
		}
	case PF_PACKET:
		return SECCLASS_PACKET_SOCKET;
	case PF_KEY:
		return SECCLASS_KEY_SOCKET;
	case PF_APPLETALK:
		return SECCLASS_APPLETALK_SOCKET;
	}

	if (extsockclass) {
		switch (family) {
		case PF_AX25:
			return SECCLASS_AX25_SOCKET;
		case PF_IPX:
			return SECCLASS_IPX_SOCKET;
		case PF_NETROM:
			return SECCLASS_NETROM_SOCKET;
		case PF_ATMPVC:
			return SECCLASS_ATMPVC_SOCKET;
		case PF_X25:
			return SECCLASS_X25_SOCKET;
		case PF_ROSE:
			return SECCLASS_ROSE_SOCKET;
		case PF_DECnet:
			return SECCLASS_DECNET_SOCKET;
		case PF_ATMSVC:
			return SECCLASS_ATMSVC_SOCKET;
		case PF_RDS:
			return SECCLASS_RDS_SOCKET;
		case PF_IRDA:
			return SECCLASS_IRDA_SOCKET;
		case PF_PPPOX:
			return SECCLASS_PPPOX_SOCKET;
		case PF_LLC:
			return SECCLASS_LLC_SOCKET;
		case PF_CAN:
			return SECCLASS_CAN_SOCKET;
		case PF_TIPC:
			return SECCLASS_TIPC_SOCKET;
		case PF_BLUETOOTH:
			return SECCLASS_BLUETOOTH_SOCKET;
		case PF_IUCV:
			return SECCLASS_IUCV_SOCKET;
		case PF_RXRPC:
			return SECCLASS_RXRPC_SOCKET;
		case PF_ISDN:
			return SECCLASS_ISDN_SOCKET;
		case PF_PHONET:
			return SECCLASS_PHONET_SOCKET;
		case PF_IEEE802154:
			return SECCLASS_IEEE802154_SOCKET;
		case PF_CAIF:
			return SECCLASS_CAIF_SOCKET;
		case PF_ALG:
			return SECCLASS_ALG_SOCKET;
		case PF_NFC:
			return SECCLASS_NFC_SOCKET;
		case PF_VSOCK:
			return SECCLASS_VSOCK_SOCKET;
		case PF_KCM:
			return SECCLASS_KCM_SOCKET;
		case PF_QIPCRTR:
			return SECCLASS_QIPCRTR_SOCKET;
		case PF_SMC:
			return SECCLASS_SMC_SOCKET;
#if PF_MAX > 44
#error New address family defined, please update this function.
#endif
		}
	}

	return SECCLASS_SOCKET;
}

static int selinux_genfs_get_sid(struct dentry *dentry,
				 u16 tclass,
				 u16 flags,
				 u32 *sid)
{
	int rc;
	struct super_block *sb = dentry->d_sb;
	char *buffer, *path;

	buffer = (char *)__get_free_page(GFP_KERNEL);
	if (!buffer)
		return -ENOMEM;

	path = dentry_path_raw(dentry, buffer, PAGE_SIZE);
	if (IS_ERR(path))
		rc = PTR_ERR(path);
	else {
		if (flags & SE_SBPROC) {
			/* each process gets a /proc/PID/ entry. Strip off the
			 * PID part to get a valid selinux labeling.
			 * e.g. /proc/1/net/rpc/nfs -> /net/rpc/nfs */
			while (path[1] >= '0' && path[1] <= '9') {
				path[1] = '/';
				path++;
			}
		}
		rc = security_genfs_sid(sb->s_type->name, path, tclass, sid);
	}
	free_page((unsigned long)buffer);
	return rc;
}

/* The inode's security attributes must be initialized before first use. */
static int inode_doinit_with_dentry(struct inode *inode, struct dentry *opt_dentry)
{
	struct superblock_security_struct *sbsec = NULL;
	struct inode_security_struct *isec = inode->i_security;
	u32 task_sid, sid = 0;
	u16 sclass;
	struct dentry *dentry;
#define INITCONTEXTLEN 255
	char *context = NULL;
	unsigned len = 0;
	int rc = 0;

	if (isec->initialized == LABEL_INITIALIZED)
		return 0;

	spin_lock(&isec->lock);
	if (isec->initialized == LABEL_INITIALIZED)
		goto out_unlock;

	if (isec->sclass == SECCLASS_FILE)
		isec->sclass = inode_mode_to_security_class(inode->i_mode);

	sbsec = inode->i_sb->s_security;
	if (!(sbsec->flags & SE_SBINITIALIZED)) {
		/* Defer initialization until selinux_complete_init,
		   after the initial policy is loaded and the security
		   server is ready to handle calls. */
		spin_lock(&sbsec->isec_lock);
		if (list_empty(&isec->list))
			list_add(&isec->list, &sbsec->isec_head);
		spin_unlock(&sbsec->isec_lock);
		goto out_unlock;
	}

	sclass = isec->sclass;
	task_sid = isec->task_sid;
	sid = isec->sid;
	isec->initialized = LABEL_PENDING;
	spin_unlock(&isec->lock);

	switch (sbsec->behavior) {
	case SECURITY_FS_USE_NATIVE:
		break;
	case SECURITY_FS_USE_XATTR:
		if (!(inode->i_opflags & IOP_XATTR)) {
			sid = sbsec->def_sid;
			break;
		}
		/* Need a dentry, since the xattr API requires one.
		   Life would be simpler if we could just pass the inode. */
		if (opt_dentry) {
			/* Called from d_instantiate or d_splice_alias. */
			dentry = dget(opt_dentry);
		} else {
			/* Called from selinux_complete_init, try to find a dentry. */
			dentry = d_find_alias(inode);
		}
		if (!dentry) {
			/*
			 * this is can be hit on boot when a file is accessed
			 * before the policy is loaded.  When we load policy we
			 * may find inodes that have no dentry on the
			 * sbsec->isec_head list.  No reason to complain as these
			 * will get fixed up the next time we go through
			 * inode_doinit with a dentry, before these inodes could
			 * be used again by userspace.
			 */
			goto out;
		}

		len = INITCONTEXTLEN;
		context = kmalloc(len+1, GFP_NOFS);
		if (!context) {
			rc = -ENOMEM;
			dput(dentry);
			goto out;
		}
		context[len] = '\0';
		rc = __vfs_getxattr(dentry, inode, XATTR_NAME_SELINUX, context, len);
		if (rc == -ERANGE) {
			kfree(context);

			/* Need a larger buffer.  Query for the right size. */
			rc = __vfs_getxattr(dentry, inode, XATTR_NAME_SELINUX, NULL, 0);
			if (rc < 0) {
				dput(dentry);
				goto out;
			}
			len = rc;
			context = kmalloc(len+1, GFP_NOFS);
			if (!context) {
				rc = -ENOMEM;
				dput(dentry);
				goto out;
			}
			context[len] = '\0';
			rc = __vfs_getxattr(dentry, inode, XATTR_NAME_SELINUX, context, len);
		}
		dput(dentry);
		if (rc < 0) {
			if (rc != -ENODATA) {
				printk(KERN_WARNING "SELinux: %s:  getxattr returned "
				       "%d for dev=%s ino=%ld\n", __func__,
				       -rc, inode->i_sb->s_id, inode->i_ino);
				kfree(context);
				goto out;
			}
			/* Map ENODATA to the default file SID */
			sid = sbsec->def_sid;
			rc = 0;
		} else {
			rc = security_context_to_sid_default(context, rc, &sid,
							     sbsec->def_sid,
							     GFP_NOFS);
			if (rc) {
				char *dev = inode->i_sb->s_id;
				unsigned long ino = inode->i_ino;

				if (rc == -EINVAL) {
					if (printk_ratelimit())
						printk(KERN_NOTICE "SELinux: inode=%lu on dev=%s was found to have an invalid "
							"context=%s.  This indicates you may need to relabel the inode or the "
							"filesystem in question.\n", ino, dev, context);
				} else {
					printk(KERN_WARNING "SELinux: %s:  context_to_sid(%s) "
					       "returned %d for dev=%s ino=%ld\n",
					       __func__, context, -rc, dev, ino);
				}
				kfree(context);
				/* Leave with the unlabeled SID */
				rc = 0;
				break;
			}
		}
		kfree(context);
		break;
	case SECURITY_FS_USE_TASK:
		sid = task_sid;
		break;
	case SECURITY_FS_USE_TRANS:
		/* Default to the fs SID. */
		sid = sbsec->sid;

		/* Try to obtain a transition SID. */
		rc = security_transition_sid(task_sid, sid, sclass, NULL, &sid);
		if (rc)
			goto out;
		break;
	case SECURITY_FS_USE_MNTPOINT:
		sid = sbsec->mntpoint_sid;
		break;
	default:
		/* Default to the fs superblock SID. */
		sid = sbsec->sid;

		if ((sbsec->flags & SE_SBGENFS) && !S_ISLNK(inode->i_mode)) {
			/* We must have a dentry to determine the label on
			 * procfs inodes */
			if (opt_dentry)
				/* Called from d_instantiate or
				 * d_splice_alias. */
				dentry = dget(opt_dentry);
			else
				/* Called from selinux_complete_init, try to
				 * find a dentry. */
				dentry = d_find_alias(inode);
			/*
			 * This can be hit on boot when a file is accessed
			 * before the policy is loaded.  When we load policy we
			 * may find inodes that have no dentry on the
			 * sbsec->isec_head list.  No reason to complain as
			 * these will get fixed up the next time we go through
			 * inode_doinit() with a dentry, before these inodes
			 * could be used again by userspace.
			 */
			if (!dentry)
				goto out;
			rc = selinux_genfs_get_sid(dentry, sclass,
						   sbsec->flags, &sid);
			dput(dentry);
			if (rc)
				goto out;
		}
		break;
	}

out:
	spin_lock(&isec->lock);
	if (isec->initialized == LABEL_PENDING) {
		if (!sid || rc) {
			isec->initialized = LABEL_INVALID;
			goto out_unlock;
		}

		isec->initialized = LABEL_INITIALIZED;
		isec->sid = sid;
	}

out_unlock:
	spin_unlock(&isec->lock);
	return rc;
}

/* Convert a Linux signal to an access vector. */
static inline u32 signal_to_av(int sig)
{
	u32 perm = 0;

	switch (sig) {
	case SIGCHLD:
		/* Commonly granted from child to parent. */
		perm = PROCESS__SIGCHLD;
		break;
	case SIGKILL:
		/* Cannot be caught or ignored */
		perm = PROCESS__SIGKILL;
		break;
	case SIGSTOP:
		/* Cannot be caught or ignored */
		perm = PROCESS__SIGSTOP;
		break;
	default:
		/* All other signals. */
		perm = PROCESS__SIGNAL;
		break;
	}

	return perm;
}

#if CAP_LAST_CAP > 63
#error Fix SELinux to handle capabilities > 63.
#endif

/* Check whether a task is allowed to use a capability. */
static int cred_has_capability(const struct cred *cred,
			       int cap, int audit, bool initns)
{
	struct common_audit_data ad;
	struct av_decision avd;
	u16 sclass;
	u32 sid = cred_sid(cred);
	u32 av = CAP_TO_MASK(cap);
	int rc;

	ad.type = LSM_AUDIT_DATA_CAP;
	ad.u.cap = cap;

	switch (CAP_TO_INDEX(cap)) {
	case 0:
		sclass = initns ? SECCLASS_CAPABILITY : SECCLASS_CAP_USERNS;
		break;
	case 1:
		sclass = initns ? SECCLASS_CAPABILITY2 : SECCLASS_CAP2_USERNS;
		break;
	default:
		printk(KERN_ERR
		       "SELinux:  out of range capability %d\n", cap);
		BUG();
		return -EINVAL;
	}

	rc = avc_has_perm_noaudit(sid, sid, sclass, av, 0, &avd);
	if (audit == SECURITY_CAP_AUDIT) {
		int rc2 = avc_audit(sid, sid, sclass, av, &avd, rc, &ad, 0);
		if (rc2)
			return rc2;
	}
	return rc;
}

/* Check whether a task has a particular permission to an inode.
   The 'adp' parameter is optional and allows other audit
   data to be passed (e.g. the dentry). */
static int inode_has_perm(const struct cred *cred,
			  struct inode *inode,
			  u32 perms,
			  struct common_audit_data *adp)
{
	struct inode_security_struct *isec;
	u32 sid;

	validate_creds(cred);

	if (unlikely(IS_PRIVATE(inode)))
		return 0;

	sid = cred_sid(cred);
	isec = inode->i_security;

	return avc_has_perm(sid, isec->sid, isec->sclass, perms, adp);
}

/* Same as inode_has_perm, but pass explicit audit data containing
   the dentry to help the auditing code to more easily generate the
   pathname if needed. */
static inline int dentry_has_perm(const struct cred *cred,
				  struct dentry *dentry,
				  u32 av)
{
	struct inode *inode = d_backing_inode(dentry);
	struct common_audit_data ad;

	ad.type = LSM_AUDIT_DATA_DENTRY;
	ad.u.dentry = dentry;
	__inode_security_revalidate(inode, dentry, true);
	return inode_has_perm(cred, inode, av, &ad);
}

/* Same as inode_has_perm, but pass explicit audit data containing
   the path to help the auditing code to more easily generate the
   pathname if needed. */
static inline int path_has_perm(const struct cred *cred,
				const struct path *path,
				u32 av)
{
	struct inode *inode = d_backing_inode(path->dentry);
	struct common_audit_data ad;

	ad.type = LSM_AUDIT_DATA_PATH;
	ad.u.path = *path;
	__inode_security_revalidate(inode, path->dentry, true);
	return inode_has_perm(cred, inode, av, &ad);
}

/* Same as path_has_perm, but uses the inode from the file struct. */
static inline int file_path_has_perm(const struct cred *cred,
				     struct file *file,
				     u32 av)
{
	struct common_audit_data ad;

	ad.type = LSM_AUDIT_DATA_FILE;
	ad.u.file = file;
	return inode_has_perm(cred, file_inode(file), av, &ad);
}

/* Check whether a task can use an open file descriptor to
   access an inode in a given way.  Check access to the
   descriptor itself, and then use dentry_has_perm to
   check a particular permission to the file.
   Access to the descriptor is implicitly granted if it
   has the same SID as the process.  If av is zero, then
   access to the file is not checked, e.g. for cases
   where only the descriptor is affected like seek. */
static int file_has_perm(const struct cred *cred,
			 struct file *file,
			 u32 av)
{
	struct file_security_struct *fsec = file->f_security;
	struct inode *inode = file_inode(file);
	struct common_audit_data ad;
	u32 sid = cred_sid(cred);
	int rc;

	ad.type = LSM_AUDIT_DATA_FILE;
	ad.u.file = file;

	if (sid != fsec->sid) {
		rc = avc_has_perm(sid, fsec->sid,
				  SECCLASS_FD,
				  FD__USE,
				  &ad);
		if (rc)
			goto out;
	}

	/* av is zero if only checking access to the descriptor. */
	rc = 0;
	if (av)
		rc = inode_has_perm(cred, inode, av, &ad);

out:
	return rc;
}

/*
 * Determine the label for an inode that might be unioned.
 */
static int
selinux_determine_inode_label(const struct task_security_struct *tsec,
				 struct inode *dir,
				 const struct qstr *name, u16 tclass,
				 u32 *_new_isid)
{
	const struct superblock_security_struct *sbsec = dir->i_sb->s_security;

	if ((sbsec->flags & SE_SBINITIALIZED) &&
	    (sbsec->behavior == SECURITY_FS_USE_MNTPOINT)) {
		*_new_isid = sbsec->mntpoint_sid;
	} else if ((sbsec->flags & SBLABEL_MNT) &&
		   tsec->create_sid) {
		*_new_isid = tsec->create_sid;
	} else {
		const struct inode_security_struct *dsec = inode_security(dir);
		return security_transition_sid(tsec->sid, dsec->sid, tclass,
					       name, _new_isid);
	}

	return 0;
}

/* Check whether a task can create a file. */
static int may_create(struct inode *dir,
		      struct dentry *dentry,
		      u16 tclass)
{
	const struct task_security_struct *tsec = current_security();
	struct inode_security_struct *dsec;
	struct superblock_security_struct *sbsec;
	u32 sid, newsid;
	struct common_audit_data ad;
	int rc;

	dsec = inode_security(dir);
	sbsec = dir->i_sb->s_security;

	sid = tsec->sid;

	ad.type = LSM_AUDIT_DATA_DENTRY;
	ad.u.dentry = dentry;

	rc = avc_has_perm(sid, dsec->sid, SECCLASS_DIR,
			  DIR__ADD_NAME | DIR__SEARCH,
			  &ad);
	if (rc)
		return rc;

	rc = selinux_determine_inode_label(current_security(), dir,
					   &dentry->d_name, tclass, &newsid);
	if (rc)
		return rc;

	rc = avc_has_perm(sid, newsid, tclass, FILE__CREATE, &ad);
	if (rc)
		return rc;

	return avc_has_perm(newsid, sbsec->sid,
			    SECCLASS_FILESYSTEM,
			    FILESYSTEM__ASSOCIATE, &ad);
}

#define MAY_LINK	0
#define MAY_UNLINK	1
#define MAY_RMDIR	2

/* Check whether a task can link, unlink, or rmdir a file/directory. */
static int may_link(struct inode *dir,
		    struct dentry *dentry,
		    int kind)

{
	struct inode_security_struct *dsec, *isec;
	struct common_audit_data ad;
	u32 sid = current_sid();
	u32 av;
	int rc;

	dsec = inode_security(dir);
	isec = backing_inode_security(dentry);

	ad.type = LSM_AUDIT_DATA_DENTRY;
	ad.u.dentry = dentry;

	av = DIR__SEARCH;
	av |= (kind ? DIR__REMOVE_NAME : DIR__ADD_NAME);
	rc = avc_has_perm(sid, dsec->sid, SECCLASS_DIR, av, &ad);
	if (rc)
		return rc;

	switch (kind) {
	case MAY_LINK:
		av = FILE__LINK;
		break;
	case MAY_UNLINK:
		av = FILE__UNLINK;
		break;
	case MAY_RMDIR:
		av = DIR__RMDIR;
		break;
	default:
		printk(KERN_WARNING "SELinux: %s:  unrecognized kind %d\n",
			__func__, kind);
		return 0;
	}

	rc = avc_has_perm(sid, isec->sid, isec->sclass, av, &ad);
	return rc;
}

static inline int may_rename(struct inode *old_dir,
			     struct dentry *old_dentry,
			     struct inode *new_dir,
			     struct dentry *new_dentry)
{
	struct inode_security_struct *old_dsec, *new_dsec, *old_isec, *new_isec;
	struct common_audit_data ad;
	u32 sid = current_sid();
	u32 av;
	int old_is_dir, new_is_dir;
	int rc;

	old_dsec = inode_security(old_dir);
	old_isec = backing_inode_security(old_dentry);
	old_is_dir = d_is_dir(old_dentry);
	new_dsec = inode_security(new_dir);

	ad.type = LSM_AUDIT_DATA_DENTRY;

	ad.u.dentry = old_dentry;
	rc = avc_has_perm(sid, old_dsec->sid, SECCLASS_DIR,
			  DIR__REMOVE_NAME | DIR__SEARCH, &ad);
	if (rc)
		return rc;
	rc = avc_has_perm(sid, old_isec->sid,
			  old_isec->sclass, FILE__RENAME, &ad);
	if (rc)
		return rc;
	if (old_is_dir && new_dir != old_dir) {
		rc = avc_has_perm(sid, old_isec->sid,
				  old_isec->sclass, DIR__REPARENT, &ad);
		if (rc)
			return rc;
	}

	ad.u.dentry = new_dentry;
	av = DIR__ADD_NAME | DIR__SEARCH;
	if (d_is_positive(new_dentry))
		av |= DIR__REMOVE_NAME;
	rc = avc_has_perm(sid, new_dsec->sid, SECCLASS_DIR, av, &ad);
	if (rc)
		return rc;
	if (d_is_positive(new_dentry)) {
		new_isec = backing_inode_security(new_dentry);
		new_is_dir = d_is_dir(new_dentry);
		rc = avc_has_perm(sid, new_isec->sid,
				  new_isec->sclass,
				  (new_is_dir ? DIR__RMDIR : FILE__UNLINK), &ad);
		if (rc)
			return rc;
	}

	return 0;
}

/* Check whether a task can perform a filesystem operation. */
static int superblock_has_perm(const struct cred *cred,
			       struct super_block *sb,
			       u32 perms,
			       struct common_audit_data *ad)
{
	struct superblock_security_struct *sbsec;
	u32 sid = cred_sid(cred);

	sbsec = sb->s_security;
	return avc_has_perm(sid, sbsec->sid, SECCLASS_FILESYSTEM, perms, ad);
}

/* Convert a Linux mode and permission mask to an access vector. */
static inline u32 file_mask_to_av(int mode, int mask)
{
	u32 av = 0;

	if (!S_ISDIR(mode)) {
		if (mask & MAY_EXEC)
			av |= FILE__EXECUTE;
		if (mask & MAY_READ)
			av |= FILE__READ;

		if (mask & MAY_APPEND)
			av |= FILE__APPEND;
		else if (mask & MAY_WRITE)
			av |= FILE__WRITE;

	} else {
		if (mask & MAY_EXEC)
			av |= DIR__SEARCH;
		if (mask & MAY_WRITE)
			av |= DIR__WRITE;
		if (mask & MAY_READ)
			av |= DIR__READ;
	}

	return av;
}

/* Convert a Linux file to an access vector. */
static inline u32 file_to_av(struct file *file)
{
	u32 av = 0;

	if (file->f_mode & FMODE_READ)
		av |= FILE__READ;
	if (file->f_mode & FMODE_WRITE) {
		if (file->f_flags & O_APPEND)
			av |= FILE__APPEND;
		else
			av |= FILE__WRITE;
	}
	if (!av) {
		/*
		 * Special file opened with flags 3 for ioctl-only use.
		 */
		av = FILE__IOCTL;
	}

	return av;
}

/*
 * Convert a file to an access vector and include the correct open
 * open permission.
 */
static inline u32 open_file_to_av(struct file *file)
{
	u32 av = file_to_av(file);

	if (selinux_policycap_openperm)
		av |= FILE__OPEN;

	return av;
}

/* Hook functions begin here. */

static int selinux_binder_set_context_mgr(struct task_struct *mgr)
{
	u32 mysid = current_sid();
	u32 mgrsid = task_sid(mgr);

	return avc_has_perm(mysid, mgrsid, SECCLASS_BINDER,
			    BINDER__SET_CONTEXT_MGR, NULL);
}

static int selinux_binder_transaction(struct task_struct *from,
				      struct task_struct *to)
{
	u32 mysid = current_sid();
	u32 fromsid = task_sid(from);
	u32 tosid = task_sid(to);
	int rc;

	if (mysid != fromsid) {
		rc = avc_has_perm(mysid, fromsid, SECCLASS_BINDER,
				  BINDER__IMPERSONATE, NULL);
		if (rc)
			return rc;
	}

	return avc_has_perm(fromsid, tosid, SECCLASS_BINDER, BINDER__CALL,
			    NULL);
}

static int selinux_binder_transfer_binder(struct task_struct *from,
					  struct task_struct *to)
{
	u32 fromsid = task_sid(from);
	u32 tosid = task_sid(to);

	return avc_has_perm(fromsid, tosid, SECCLASS_BINDER, BINDER__TRANSFER,
			    NULL);
}

static int selinux_binder_transfer_file(struct task_struct *from,
					struct task_struct *to,
					struct file *file)
{
	u32 sid = task_sid(to);
	struct file_security_struct *fsec = file->f_security;
	struct dentry *dentry = file->f_path.dentry;
	struct inode_security_struct *isec;
	struct common_audit_data ad;
	int rc;

	ad.type = LSM_AUDIT_DATA_PATH;
	ad.u.path = file->f_path;

	if (sid != fsec->sid) {
		rc = avc_has_perm(sid, fsec->sid,
				  SECCLASS_FD,
				  FD__USE,
				  &ad);
		if (rc)
			return rc;
	}

	if (unlikely(IS_PRIVATE(d_backing_inode(dentry))))
		return 0;

	isec = backing_inode_security(dentry);
	return avc_has_perm(sid, isec->sid, isec->sclass, file_to_av(file),
			    &ad);
}

static int selinux_ptrace_access_check(struct task_struct *child,
				     unsigned int mode)
{
	u32 sid = current_sid();
	u32 csid = task_sid(child);

	if (mode & PTRACE_MODE_READ)
		return avc_has_perm(sid, csid, SECCLASS_FILE, FILE__READ, NULL);

	return avc_has_perm(sid, csid, SECCLASS_PROCESS, PROCESS__PTRACE, NULL);
}

static int selinux_ptrace_traceme(struct task_struct *parent)
{
	return avc_has_perm(task_sid(parent), current_sid(), SECCLASS_PROCESS,
			    PROCESS__PTRACE, NULL);
}

static int selinux_capget(struct task_struct *target, kernel_cap_t *effective,
			  kernel_cap_t *inheritable, kernel_cap_t *permitted)
{
	return avc_has_perm(current_sid(), task_sid(target), SECCLASS_PROCESS,
			    PROCESS__GETCAP, NULL);
}

static int selinux_capset(struct cred *new, const struct cred *old,
			  const kernel_cap_t *effective,
			  const kernel_cap_t *inheritable,
			  const kernel_cap_t *permitted)
{
	return avc_has_perm(cred_sid(old), cred_sid(new), SECCLASS_PROCESS,
			    PROCESS__SETCAP, NULL);
}

/*
 * (This comment used to live with the selinux_task_setuid hook,
 * which was removed).
 *
 * Since setuid only affects the current process, and since the SELinux
 * controls are not based on the Linux identity attributes, SELinux does not
 * need to control this operation.  However, SELinux does control the use of
 * the CAP_SETUID and CAP_SETGID capabilities using the capable hook.
 */

static int selinux_capable(const struct cred *cred, struct user_namespace *ns,
			   int cap, int audit)
{
	return cred_has_capability(cred, cap, audit, ns == &init_user_ns);
}

static int selinux_quotactl(int cmds, int type, int id, struct super_block *sb)
{
	const struct cred *cred = current_cred();
	int rc = 0;

	if (!sb)
		return 0;

	switch (cmds) {
	case Q_SYNC:
	case Q_QUOTAON:
	case Q_QUOTAOFF:
	case Q_SETINFO:
	case Q_SETQUOTA:
		rc = superblock_has_perm(cred, sb, FILESYSTEM__QUOTAMOD, NULL);
		break;
	case Q_GETFMT:
	case Q_GETINFO:
	case Q_GETQUOTA:
		rc = superblock_has_perm(cred, sb, FILESYSTEM__QUOTAGET, NULL);
		break;
	default:
		rc = 0;  /* let the kernel handle invalid cmds */
		break;
	}
	return rc;
}

static int selinux_quota_on(struct dentry *dentry)
{
	const struct cred *cred = current_cred();

	return dentry_has_perm(cred, dentry, FILE__QUOTAON);
}

static int selinux_syslog(int type)
{
	switch (type) {
	case SYSLOG_ACTION_READ_ALL:	/* Read last kernel messages */
	case SYSLOG_ACTION_SIZE_BUFFER:	/* Return size of the log buffer */
		return avc_has_perm(current_sid(), SECINITSID_KERNEL,
				    SECCLASS_SYSTEM, SYSTEM__SYSLOG_READ, NULL);
	case SYSLOG_ACTION_CONSOLE_OFF:	/* Disable logging to console */
	case SYSLOG_ACTION_CONSOLE_ON:	/* Enable logging to console */
	/* Set level of messages printed to console */
	case SYSLOG_ACTION_CONSOLE_LEVEL:
		return avc_has_perm(current_sid(), SECINITSID_KERNEL,
				    SECCLASS_SYSTEM, SYSTEM__SYSLOG_CONSOLE,
				    NULL);
	}
	/* All other syslog types */
	return avc_has_perm(current_sid(), SECINITSID_KERNEL,
			    SECCLASS_SYSTEM, SYSTEM__SYSLOG_MOD, NULL);
}

/*
 * Check that a process has enough memory to allocate a new virtual
 * mapping. 0 means there is enough memory for the allocation to
 * succeed and -ENOMEM implies there is not.
 *
 * Do not audit the selinux permission check, as this is applied to all
 * processes that allocate mappings.
 */
static int selinux_vm_enough_memory(struct mm_struct *mm, long pages)
{
	int rc, cap_sys_admin = 0;

	rc = cred_has_capability(current_cred(), CAP_SYS_ADMIN,
				 SECURITY_CAP_NOAUDIT, true);
	if (rc == 0)
		cap_sys_admin = 1;

	return cap_sys_admin;
}

/* binprm security operations */

static u32 ptrace_parent_sid(void)
{
	u32 sid = 0;
	struct task_struct *tracer;

	rcu_read_lock();
	tracer = ptrace_parent(current);
	if (tracer)
		sid = task_sid(tracer);
	rcu_read_unlock();

	return sid;
}

static int check_nnp_nosuid(const struct linux_binprm *bprm,
			    const struct task_security_struct *old_tsec,
			    const struct task_security_struct *new_tsec)
{
	int nnp = (bprm->unsafe & LSM_UNSAFE_NO_NEW_PRIVS);
	int nosuid = !mnt_may_suid(bprm->file->f_path.mnt);
	int rc;

	if (!nnp && !nosuid)
		return 0; /* neither NNP nor nosuid */

	if (new_tsec->sid == old_tsec->sid)
		return 0; /* No change in credentials */

	/*
	 * The only transitions we permit under NNP or nosuid
	 * are transitions to bounded SIDs, i.e. SIDs that are
	 * guaranteed to only be allowed a subset of the permissions
	 * of the current SID.
	 */
	rc = security_bounded_transition(old_tsec->sid, new_tsec->sid);
	if (rc) {
		/*
		 * On failure, preserve the errno values for NNP vs nosuid.
		 * NNP:  Operation not permitted for caller.
		 * nosuid:  Permission denied to file.
		 */
		if (nnp)
			return -EPERM;
		else
			return -EACCES;
	}
	return 0;
}

static int selinux_bprm_set_creds(struct linux_binprm *bprm)
{
	const struct task_security_struct *old_tsec;
	struct task_security_struct *new_tsec;
	struct inode_security_struct *isec;
	struct common_audit_data ad;
	struct inode *inode = file_inode(bprm->file);
	int rc;

	/* SELinux context only depends on initial program or script and not
	 * the script interpreter */
	if (bprm->cred_prepared)
		return 0;

	old_tsec = current_security();
	new_tsec = bprm->cred->security;
	isec = inode_security(inode);

	/* Default to the current task SID. */
	new_tsec->sid = old_tsec->sid;
	new_tsec->osid = old_tsec->sid;

	/* Reset fs, key, and sock SIDs on execve. */
	new_tsec->create_sid = 0;
	new_tsec->keycreate_sid = 0;
	new_tsec->sockcreate_sid = 0;

	if (old_tsec->exec_sid) {
		new_tsec->sid = old_tsec->exec_sid;
		/* Reset exec SID on execve. */
		new_tsec->exec_sid = 0;

		/* Fail on NNP or nosuid if not an allowed transition. */
		rc = check_nnp_nosuid(bprm, old_tsec, new_tsec);
		if (rc)
			return rc;
	} else {
		/* Check for a default transition on this program. */
		rc = security_transition_sid(old_tsec->sid, isec->sid,
					     SECCLASS_PROCESS, NULL,
					     &new_tsec->sid);
		if (rc)
			return rc;

		/*
		 * Fallback to old SID on NNP or nosuid if not an allowed
		 * transition.
		 */
		rc = check_nnp_nosuid(bprm, old_tsec, new_tsec);
		if (rc)
			new_tsec->sid = old_tsec->sid;
	}

	ad.type = LSM_AUDIT_DATA_FILE;
	ad.u.file = bprm->file;

	if (new_tsec->sid == old_tsec->sid) {
		rc = avc_has_perm(old_tsec->sid, isec->sid,
				  SECCLASS_FILE, FILE__EXECUTE_NO_TRANS, &ad);
		if (rc)
			return rc;
	} else {
		/* Check permissions for the transition. */
		rc = avc_has_perm(old_tsec->sid, new_tsec->sid,
				  SECCLASS_PROCESS, PROCESS__TRANSITION, &ad);
		if (rc)
			return rc;

		rc = avc_has_perm(new_tsec->sid, isec->sid,
				  SECCLASS_FILE, FILE__ENTRYPOINT, &ad);
		if (rc)
			return rc;

		/* Check for shared state */
		if (bprm->unsafe & LSM_UNSAFE_SHARE) {
			rc = avc_has_perm(old_tsec->sid, new_tsec->sid,
					  SECCLASS_PROCESS, PROCESS__SHARE,
					  NULL);
			if (rc)
				return -EPERM;
		}

		/* Make sure that anyone attempting to ptrace over a task that
		 * changes its SID has the appropriate permit */
<<<<<<< HEAD
		if (bprm->unsafe &
		    (LSM_UNSAFE_PTRACE | LSM_UNSAFE_PTRACE_CAP)) {
			u32 ptsid = ptrace_parent_sid();
=======
		if (bprm->unsafe & LSM_UNSAFE_PTRACE) {
			u32 ptsid = ptrace_parent_sid(current);
>>>>>>> ace0c791
			if (ptsid != 0) {
				rc = avc_has_perm(ptsid, new_tsec->sid,
						  SECCLASS_PROCESS,
						  PROCESS__PTRACE, NULL);
				if (rc)
					return -EPERM;
			}
		}

		/* Clear any possibly unsafe personality bits on exec: */
		bprm->per_clear |= PER_CLEAR_ON_SETID;
	}

	return 0;
}

static int selinux_bprm_secureexec(struct linux_binprm *bprm)
{
	const struct task_security_struct *tsec = current_security();
	u32 sid, osid;
	int atsecure = 0;

	sid = tsec->sid;
	osid = tsec->osid;

	if (osid != sid) {
		/* Enable secure mode for SIDs transitions unless
		   the noatsecure permission is granted between
		   the two SIDs, i.e. ahp returns 0. */
		atsecure = avc_has_perm(osid, sid,
					SECCLASS_PROCESS,
					PROCESS__NOATSECURE, NULL);
	}

	return !!atsecure;
}

static int match_file(const void *p, struct file *file, unsigned fd)
{
	return file_has_perm(p, file, file_to_av(file)) ? fd + 1 : 0;
}

/* Derived from fs/exec.c:flush_old_files. */
static inline void flush_unauthorized_files(const struct cred *cred,
					    struct files_struct *files)
{
	struct file *file, *devnull = NULL;
	struct tty_struct *tty;
	int drop_tty = 0;
	unsigned n;

	tty = get_current_tty();
	if (tty) {
		spin_lock(&tty->files_lock);
		if (!list_empty(&tty->tty_files)) {
			struct tty_file_private *file_priv;

			/* Revalidate access to controlling tty.
			   Use file_path_has_perm on the tty path directly
			   rather than using file_has_perm, as this particular
			   open file may belong to another process and we are
			   only interested in the inode-based check here. */
			file_priv = list_first_entry(&tty->tty_files,
						struct tty_file_private, list);
			file = file_priv->file;
			if (file_path_has_perm(cred, file, FILE__READ | FILE__WRITE))
				drop_tty = 1;
		}
		spin_unlock(&tty->files_lock);
		tty_kref_put(tty);
	}
	/* Reset controlling tty. */
	if (drop_tty)
		no_tty();

	/* Revalidate access to inherited open files. */
	n = iterate_fd(files, 0, match_file, cred);
	if (!n) /* none found? */
		return;

	devnull = dentry_open(&selinux_null, O_RDWR, cred);
	if (IS_ERR(devnull))
		devnull = NULL;
	/* replace all the matching ones with this */
	do {
		replace_fd(n - 1, devnull, 0);
	} while ((n = iterate_fd(files, n, match_file, cred)) != 0);
	if (devnull)
		fput(devnull);
}

/*
 * Prepare a process for imminent new credential changes due to exec
 */
static void selinux_bprm_committing_creds(struct linux_binprm *bprm)
{
	struct task_security_struct *new_tsec;
	struct rlimit *rlim, *initrlim;
	int rc, i;

	new_tsec = bprm->cred->security;
	if (new_tsec->sid == new_tsec->osid)
		return;

	/* Close files for which the new task SID is not authorized. */
	flush_unauthorized_files(bprm->cred, current->files);

	/* Always clear parent death signal on SID transitions. */
	current->pdeath_signal = 0;

	/* Check whether the new SID can inherit resource limits from the old
	 * SID.  If not, reset all soft limits to the lower of the current
	 * task's hard limit and the init task's soft limit.
	 *
	 * Note that the setting of hard limits (even to lower them) can be
	 * controlled by the setrlimit check.  The inclusion of the init task's
	 * soft limit into the computation is to avoid resetting soft limits
	 * higher than the default soft limit for cases where the default is
	 * lower than the hard limit, e.g. RLIMIT_CORE or RLIMIT_STACK.
	 */
	rc = avc_has_perm(new_tsec->osid, new_tsec->sid, SECCLASS_PROCESS,
			  PROCESS__RLIMITINH, NULL);
	if (rc) {
		/* protect against do_prlimit() */
		task_lock(current);
		for (i = 0; i < RLIM_NLIMITS; i++) {
			rlim = current->signal->rlim + i;
			initrlim = init_task.signal->rlim + i;
			rlim->rlim_cur = min(rlim->rlim_max, initrlim->rlim_cur);
		}
		task_unlock(current);
		if (IS_ENABLED(CONFIG_POSIX_TIMERS))
			update_rlimit_cpu(current, rlimit(RLIMIT_CPU));
	}
}

/*
 * Clean up the process immediately after the installation of new credentials
 * due to exec
 */
static void selinux_bprm_committed_creds(struct linux_binprm *bprm)
{
	const struct task_security_struct *tsec = current_security();
	struct itimerval itimer;
	u32 osid, sid;
	int rc, i;

	osid = tsec->osid;
	sid = tsec->sid;

	if (sid == osid)
		return;

	/* Check whether the new SID can inherit signal state from the old SID.
	 * If not, clear itimers to avoid subsequent signal generation and
	 * flush and unblock signals.
	 *
	 * This must occur _after_ the task SID has been updated so that any
	 * kill done after the flush will be checked against the new SID.
	 */
	rc = avc_has_perm(osid, sid, SECCLASS_PROCESS, PROCESS__SIGINH, NULL);
	if (rc) {
		if (IS_ENABLED(CONFIG_POSIX_TIMERS)) {
			memset(&itimer, 0, sizeof itimer);
			for (i = 0; i < 3; i++)
				do_setitimer(i, &itimer, NULL);
		}
		spin_lock_irq(&current->sighand->siglock);
		if (!fatal_signal_pending(current)) {
			flush_sigqueue(&current->pending);
			flush_sigqueue(&current->signal->shared_pending);
			flush_signal_handlers(current, 1);
			sigemptyset(&current->blocked);
			recalc_sigpending();
		}
		spin_unlock_irq(&current->sighand->siglock);
	}

	/* Wake up the parent if it is waiting so that it can recheck
	 * wait permission to the new task SID. */
	read_lock(&tasklist_lock);
	__wake_up_parent(current, current->real_parent);
	read_unlock(&tasklist_lock);
}

/* superblock security operations */

static int selinux_sb_alloc_security(struct super_block *sb)
{
	return superblock_alloc_security(sb);
}

static void selinux_sb_free_security(struct super_block *sb)
{
	superblock_free_security(sb);
}

static inline int match_prefix(char *prefix, int plen, char *option, int olen)
{
	if (plen > olen)
		return 0;

	return !memcmp(prefix, option, plen);
}

static inline int selinux_option(char *option, int len)
{
	return (match_prefix(CONTEXT_STR, sizeof(CONTEXT_STR)-1, option, len) ||
		match_prefix(FSCONTEXT_STR, sizeof(FSCONTEXT_STR)-1, option, len) ||
		match_prefix(DEFCONTEXT_STR, sizeof(DEFCONTEXT_STR)-1, option, len) ||
		match_prefix(ROOTCONTEXT_STR, sizeof(ROOTCONTEXT_STR)-1, option, len) ||
		match_prefix(LABELSUPP_STR, sizeof(LABELSUPP_STR)-1, option, len));
}

static inline void take_option(char **to, char *from, int *first, int len)
{
	if (!*first) {
		**to = ',';
		*to += 1;
	} else
		*first = 0;
	memcpy(*to, from, len);
	*to += len;
}

static inline void take_selinux_option(char **to, char *from, int *first,
				       int len)
{
	int current_size = 0;

	if (!*first) {
		**to = '|';
		*to += 1;
	} else
		*first = 0;

	while (current_size < len) {
		if (*from != '"') {
			**to = *from;
			*to += 1;
		}
		from += 1;
		current_size += 1;
	}
}

static int selinux_sb_copy_data(char *orig, char *copy)
{
	int fnosec, fsec, rc = 0;
	char *in_save, *in_curr, *in_end;
	char *sec_curr, *nosec_save, *nosec;
	int open_quote = 0;

	in_curr = orig;
	sec_curr = copy;

	nosec = (char *)get_zeroed_page(GFP_KERNEL);
	if (!nosec) {
		rc = -ENOMEM;
		goto out;
	}

	nosec_save = nosec;
	fnosec = fsec = 1;
	in_save = in_end = orig;

	do {
		if (*in_end == '"')
			open_quote = !open_quote;
		if ((*in_end == ',' && open_quote == 0) ||
				*in_end == '\0') {
			int len = in_end - in_curr;

			if (selinux_option(in_curr, len))
				take_selinux_option(&sec_curr, in_curr, &fsec, len);
			else
				take_option(&nosec, in_curr, &fnosec, len);

			in_curr = in_end + 1;
		}
	} while (*in_end++);

	strcpy(in_save, nosec_save);
	free_page((unsigned long)nosec_save);
out:
	return rc;
}

static int selinux_sb_remount(struct super_block *sb, void *data)
{
	int rc, i, *flags;
	struct security_mnt_opts opts;
	char *secdata, **mount_options;
	struct superblock_security_struct *sbsec = sb->s_security;

	if (!(sbsec->flags & SE_SBINITIALIZED))
		return 0;

	if (!data)
		return 0;

	if (sb->s_type->fs_flags & FS_BINARY_MOUNTDATA)
		return 0;

	security_init_mnt_opts(&opts);
	secdata = alloc_secdata();
	if (!secdata)
		return -ENOMEM;
	rc = selinux_sb_copy_data(data, secdata);
	if (rc)
		goto out_free_secdata;

	rc = selinux_parse_opts_str(secdata, &opts);
	if (rc)
		goto out_free_secdata;

	mount_options = opts.mnt_opts;
	flags = opts.mnt_opts_flags;

	for (i = 0; i < opts.num_mnt_opts; i++) {
		u32 sid;

		if (flags[i] == SBLABEL_MNT)
			continue;
		rc = security_context_str_to_sid(mount_options[i], &sid, GFP_KERNEL);
		if (rc) {
			printk(KERN_WARNING "SELinux: security_context_str_to_sid"
			       "(%s) failed for (dev %s, type %s) errno=%d\n",
			       mount_options[i], sb->s_id, sb->s_type->name, rc);
			goto out_free_opts;
		}
		rc = -EINVAL;
		switch (flags[i]) {
		case FSCONTEXT_MNT:
			if (bad_option(sbsec, FSCONTEXT_MNT, sbsec->sid, sid))
				goto out_bad_option;
			break;
		case CONTEXT_MNT:
			if (bad_option(sbsec, CONTEXT_MNT, sbsec->mntpoint_sid, sid))
				goto out_bad_option;
			break;
		case ROOTCONTEXT_MNT: {
			struct inode_security_struct *root_isec;
			root_isec = backing_inode_security(sb->s_root);

			if (bad_option(sbsec, ROOTCONTEXT_MNT, root_isec->sid, sid))
				goto out_bad_option;
			break;
		}
		case DEFCONTEXT_MNT:
			if (bad_option(sbsec, DEFCONTEXT_MNT, sbsec->def_sid, sid))
				goto out_bad_option;
			break;
		default:
			goto out_free_opts;
		}
	}

	rc = 0;
out_free_opts:
	security_free_mnt_opts(&opts);
out_free_secdata:
	free_secdata(secdata);
	return rc;
out_bad_option:
	printk(KERN_WARNING "SELinux: unable to change security options "
	       "during remount (dev %s, type=%s)\n", sb->s_id,
	       sb->s_type->name);
	goto out_free_opts;
}

static int selinux_sb_kern_mount(struct super_block *sb, int flags, void *data)
{
	const struct cred *cred = current_cred();
	struct common_audit_data ad;
	int rc;

	rc = superblock_doinit(sb, data);
	if (rc)
		return rc;

	/* Allow all mounts performed by the kernel */
	if (flags & MS_KERNMOUNT)
		return 0;

	ad.type = LSM_AUDIT_DATA_DENTRY;
	ad.u.dentry = sb->s_root;
	return superblock_has_perm(cred, sb, FILESYSTEM__MOUNT, &ad);
}

static int selinux_sb_statfs(struct dentry *dentry)
{
	const struct cred *cred = current_cred();
	struct common_audit_data ad;

	ad.type = LSM_AUDIT_DATA_DENTRY;
	ad.u.dentry = dentry->d_sb->s_root;
	return superblock_has_perm(cred, dentry->d_sb, FILESYSTEM__GETATTR, &ad);
}

static int selinux_mount(const char *dev_name,
			 const struct path *path,
			 const char *type,
			 unsigned long flags,
			 void *data)
{
	const struct cred *cred = current_cred();

	if (flags & MS_REMOUNT)
		return superblock_has_perm(cred, path->dentry->d_sb,
					   FILESYSTEM__REMOUNT, NULL);
	else
		return path_has_perm(cred, path, FILE__MOUNTON);
}

static int selinux_umount(struct vfsmount *mnt, int flags)
{
	const struct cred *cred = current_cred();

	return superblock_has_perm(cred, mnt->mnt_sb,
				   FILESYSTEM__UNMOUNT, NULL);
}

/* inode security operations */

static int selinux_inode_alloc_security(struct inode *inode)
{
	return inode_alloc_security(inode);
}

static void selinux_inode_free_security(struct inode *inode)
{
	inode_free_security(inode);
}

static int selinux_dentry_init_security(struct dentry *dentry, int mode,
					const struct qstr *name, void **ctx,
					u32 *ctxlen)
{
	u32 newsid;
	int rc;

	rc = selinux_determine_inode_label(current_security(),
					   d_inode(dentry->d_parent), name,
					   inode_mode_to_security_class(mode),
					   &newsid);
	if (rc)
		return rc;

	return security_sid_to_context(newsid, (char **)ctx, ctxlen);
}

static int selinux_dentry_create_files_as(struct dentry *dentry, int mode,
					  struct qstr *name,
					  const struct cred *old,
					  struct cred *new)
{
	u32 newsid;
	int rc;
	struct task_security_struct *tsec;

	rc = selinux_determine_inode_label(old->security,
					   d_inode(dentry->d_parent), name,
					   inode_mode_to_security_class(mode),
					   &newsid);
	if (rc)
		return rc;

	tsec = new->security;
	tsec->create_sid = newsid;
	return 0;
}

static int selinux_inode_init_security(struct inode *inode, struct inode *dir,
				       const struct qstr *qstr,
				       const char **name,
				       void **value, size_t *len)
{
	const struct task_security_struct *tsec = current_security();
	struct superblock_security_struct *sbsec;
	u32 sid, newsid, clen;
	int rc;
	char *context;

	sbsec = dir->i_sb->s_security;

	sid = tsec->sid;
	newsid = tsec->create_sid;

	rc = selinux_determine_inode_label(current_security(),
		dir, qstr,
		inode_mode_to_security_class(inode->i_mode),
		&newsid);
	if (rc)
		return rc;

	/* Possibly defer initialization to selinux_complete_init. */
	if (sbsec->flags & SE_SBINITIALIZED) {
		struct inode_security_struct *isec = inode->i_security;
		isec->sclass = inode_mode_to_security_class(inode->i_mode);
		isec->sid = newsid;
		isec->initialized = LABEL_INITIALIZED;
	}

	if (!ss_initialized || !(sbsec->flags & SBLABEL_MNT))
		return -EOPNOTSUPP;

	if (name)
		*name = XATTR_SELINUX_SUFFIX;

	if (value && len) {
		rc = security_sid_to_context_force(newsid, &context, &clen);
		if (rc)
			return rc;
		*value = context;
		*len = clen;
	}

	return 0;
}

static int selinux_inode_create(struct inode *dir, struct dentry *dentry, umode_t mode)
{
	return may_create(dir, dentry, SECCLASS_FILE);
}

static int selinux_inode_link(struct dentry *old_dentry, struct inode *dir, struct dentry *new_dentry)
{
	return may_link(dir, old_dentry, MAY_LINK);
}

static int selinux_inode_unlink(struct inode *dir, struct dentry *dentry)
{
	return may_link(dir, dentry, MAY_UNLINK);
}

static int selinux_inode_symlink(struct inode *dir, struct dentry *dentry, const char *name)
{
	return may_create(dir, dentry, SECCLASS_LNK_FILE);
}

static int selinux_inode_mkdir(struct inode *dir, struct dentry *dentry, umode_t mask)
{
	return may_create(dir, dentry, SECCLASS_DIR);
}

static int selinux_inode_rmdir(struct inode *dir, struct dentry *dentry)
{
	return may_link(dir, dentry, MAY_RMDIR);
}

static int selinux_inode_mknod(struct inode *dir, struct dentry *dentry, umode_t mode, dev_t dev)
{
	return may_create(dir, dentry, inode_mode_to_security_class(mode));
}

static int selinux_inode_rename(struct inode *old_inode, struct dentry *old_dentry,
				struct inode *new_inode, struct dentry *new_dentry)
{
	return may_rename(old_inode, old_dentry, new_inode, new_dentry);
}

static int selinux_inode_readlink(struct dentry *dentry)
{
	const struct cred *cred = current_cred();

	return dentry_has_perm(cred, dentry, FILE__READ);
}

static int selinux_inode_follow_link(struct dentry *dentry, struct inode *inode,
				     bool rcu)
{
	const struct cred *cred = current_cred();
	struct common_audit_data ad;
	struct inode_security_struct *isec;
	u32 sid;

	validate_creds(cred);

	ad.type = LSM_AUDIT_DATA_DENTRY;
	ad.u.dentry = dentry;
	sid = cred_sid(cred);
	isec = inode_security_rcu(inode, rcu);
	if (IS_ERR(isec))
		return PTR_ERR(isec);

	return avc_has_perm_flags(sid, isec->sid, isec->sclass, FILE__READ, &ad,
				  rcu ? MAY_NOT_BLOCK : 0);
}

static noinline int audit_inode_permission(struct inode *inode,
					   u32 perms, u32 audited, u32 denied,
					   int result,
					   unsigned flags)
{
	struct common_audit_data ad;
	struct inode_security_struct *isec = inode->i_security;
	int rc;

	ad.type = LSM_AUDIT_DATA_INODE;
	ad.u.inode = inode;

	rc = slow_avc_audit(current_sid(), isec->sid, isec->sclass, perms,
			    audited, denied, result, &ad, flags);
	if (rc)
		return rc;
	return 0;
}

static int selinux_inode_permission(struct inode *inode, int mask)
{
	const struct cred *cred = current_cred();
	u32 perms;
	bool from_access;
	unsigned flags = mask & MAY_NOT_BLOCK;
	struct inode_security_struct *isec;
	u32 sid;
	struct av_decision avd;
	int rc, rc2;
	u32 audited, denied;

	from_access = mask & MAY_ACCESS;
	mask &= (MAY_READ|MAY_WRITE|MAY_EXEC|MAY_APPEND);

	/* No permission to check.  Existence test. */
	if (!mask)
		return 0;

	validate_creds(cred);

	if (unlikely(IS_PRIVATE(inode)))
		return 0;

	perms = file_mask_to_av(inode->i_mode, mask);

	sid = cred_sid(cred);
	isec = inode_security_rcu(inode, flags & MAY_NOT_BLOCK);
	if (IS_ERR(isec))
		return PTR_ERR(isec);

	rc = avc_has_perm_noaudit(sid, isec->sid, isec->sclass, perms, 0, &avd);
	audited = avc_audit_required(perms, &avd, rc,
				     from_access ? FILE__AUDIT_ACCESS : 0,
				     &denied);
	if (likely(!audited))
		return rc;

	rc2 = audit_inode_permission(inode, perms, audited, denied, rc, flags);
	if (rc2)
		return rc2;
	return rc;
}

static int selinux_inode_setattr(struct dentry *dentry, struct iattr *iattr)
{
	const struct cred *cred = current_cred();
	unsigned int ia_valid = iattr->ia_valid;
	__u32 av = FILE__WRITE;

	/* ATTR_FORCE is just used for ATTR_KILL_S[UG]ID. */
	if (ia_valid & ATTR_FORCE) {
		ia_valid &= ~(ATTR_KILL_SUID | ATTR_KILL_SGID | ATTR_MODE |
			      ATTR_FORCE);
		if (!ia_valid)
			return 0;
	}

	if (ia_valid & (ATTR_MODE | ATTR_UID | ATTR_GID |
			ATTR_ATIME_SET | ATTR_MTIME_SET | ATTR_TIMES_SET))
		return dentry_has_perm(cred, dentry, FILE__SETATTR);

	if (selinux_policycap_openperm && (ia_valid & ATTR_SIZE)
			&& !(ia_valid & ATTR_FILE))
		av |= FILE__OPEN;

	return dentry_has_perm(cred, dentry, av);
}

static int selinux_inode_getattr(const struct path *path)
{
	return path_has_perm(current_cred(), path, FILE__GETATTR);
}

static int selinux_inode_setotherxattr(struct dentry *dentry, const char *name)
{
	const struct cred *cred = current_cred();

	if (!strncmp(name, XATTR_SECURITY_PREFIX,
		     sizeof XATTR_SECURITY_PREFIX - 1)) {
		if (!strcmp(name, XATTR_NAME_CAPS)) {
			if (!capable(CAP_SETFCAP))
				return -EPERM;
		} else if (!capable(CAP_SYS_ADMIN)) {
			/* A different attribute in the security namespace.
			   Restrict to administrator. */
			return -EPERM;
		}
	}

	/* Not an attribute we recognize, so just check the
	   ordinary setattr permission. */
	return dentry_has_perm(cred, dentry, FILE__SETATTR);
}

static int selinux_inode_setxattr(struct dentry *dentry, const char *name,
				  const void *value, size_t size, int flags)
{
	struct inode *inode = d_backing_inode(dentry);
	struct inode_security_struct *isec;
	struct superblock_security_struct *sbsec;
	struct common_audit_data ad;
	u32 newsid, sid = current_sid();
	int rc = 0;

	if (strcmp(name, XATTR_NAME_SELINUX))
		return selinux_inode_setotherxattr(dentry, name);

	sbsec = inode->i_sb->s_security;
	if (!(sbsec->flags & SBLABEL_MNT))
		return -EOPNOTSUPP;

	if (!inode_owner_or_capable(inode))
		return -EPERM;

	ad.type = LSM_AUDIT_DATA_DENTRY;
	ad.u.dentry = dentry;

	isec = backing_inode_security(dentry);
	rc = avc_has_perm(sid, isec->sid, isec->sclass,
			  FILE__RELABELFROM, &ad);
	if (rc)
		return rc;

	rc = security_context_to_sid(value, size, &newsid, GFP_KERNEL);
	if (rc == -EINVAL) {
		if (!capable(CAP_MAC_ADMIN)) {
			struct audit_buffer *ab;
			size_t audit_size;
			const char *str;

			/* We strip a nul only if it is at the end, otherwise the
			 * context contains a nul and we should audit that */
			if (value) {
				str = value;
				if (str[size - 1] == '\0')
					audit_size = size - 1;
				else
					audit_size = size;
			} else {
				str = "";
				audit_size = 0;
			}
			ab = audit_log_start(current->audit_context, GFP_ATOMIC, AUDIT_SELINUX_ERR);
			audit_log_format(ab, "op=setxattr invalid_context=");
			audit_log_n_untrustedstring(ab, value, audit_size);
			audit_log_end(ab);

			return rc;
		}
		rc = security_context_to_sid_force(value, size, &newsid);
	}
	if (rc)
		return rc;

	rc = avc_has_perm(sid, newsid, isec->sclass,
			  FILE__RELABELTO, &ad);
	if (rc)
		return rc;

	rc = security_validate_transition(isec->sid, newsid, sid,
					  isec->sclass);
	if (rc)
		return rc;

	return avc_has_perm(newsid,
			    sbsec->sid,
			    SECCLASS_FILESYSTEM,
			    FILESYSTEM__ASSOCIATE,
			    &ad);
}

static void selinux_inode_post_setxattr(struct dentry *dentry, const char *name,
					const void *value, size_t size,
					int flags)
{
	struct inode *inode = d_backing_inode(dentry);
	struct inode_security_struct *isec;
	u32 newsid;
	int rc;

	if (strcmp(name, XATTR_NAME_SELINUX)) {
		/* Not an attribute we recognize, so nothing to do. */
		return;
	}

	rc = security_context_to_sid_force(value, size, &newsid);
	if (rc) {
		printk(KERN_ERR "SELinux:  unable to map context to SID"
		       "for (%s, %lu), rc=%d\n",
		       inode->i_sb->s_id, inode->i_ino, -rc);
		return;
	}

	isec = backing_inode_security(dentry);
	spin_lock(&isec->lock);
	isec->sclass = inode_mode_to_security_class(inode->i_mode);
	isec->sid = newsid;
	isec->initialized = LABEL_INITIALIZED;
	spin_unlock(&isec->lock);

	return;
}

static int selinux_inode_getxattr(struct dentry *dentry, const char *name)
{
	const struct cred *cred = current_cred();

	return dentry_has_perm(cred, dentry, FILE__GETATTR);
}

static int selinux_inode_listxattr(struct dentry *dentry)
{
	const struct cred *cred = current_cred();

	return dentry_has_perm(cred, dentry, FILE__GETATTR);
}

static int selinux_inode_removexattr(struct dentry *dentry, const char *name)
{
	if (strcmp(name, XATTR_NAME_SELINUX))
		return selinux_inode_setotherxattr(dentry, name);

	/* No one is allowed to remove a SELinux security label.
	   You can change the label, but all data must be labeled. */
	return -EACCES;
}

/*
 * Copy the inode security context value to the user.
 *
 * Permission check is handled by selinux_inode_getxattr hook.
 */
static int selinux_inode_getsecurity(struct inode *inode, const char *name, void **buffer, bool alloc)
{
	u32 size;
	int error;
	char *context = NULL;
	struct inode_security_struct *isec;

	if (strcmp(name, XATTR_SELINUX_SUFFIX))
		return -EOPNOTSUPP;

	/*
	 * If the caller has CAP_MAC_ADMIN, then get the raw context
	 * value even if it is not defined by current policy; otherwise,
	 * use the in-core value under current policy.
	 * Use the non-auditing forms of the permission checks since
	 * getxattr may be called by unprivileged processes commonly
	 * and lack of permission just means that we fall back to the
	 * in-core context value, not a denial.
	 */
	error = cap_capable(current_cred(), &init_user_ns, CAP_MAC_ADMIN,
			    SECURITY_CAP_NOAUDIT);
	if (!error)
		error = cred_has_capability(current_cred(), CAP_MAC_ADMIN,
					    SECURITY_CAP_NOAUDIT, true);
	isec = inode_security(inode);
	if (!error)
		error = security_sid_to_context_force(isec->sid, &context,
						      &size);
	else
		error = security_sid_to_context(isec->sid, &context, &size);
	if (error)
		return error;
	error = size;
	if (alloc) {
		*buffer = context;
		goto out_nofree;
	}
	kfree(context);
out_nofree:
	return error;
}

static int selinux_inode_setsecurity(struct inode *inode, const char *name,
				     const void *value, size_t size, int flags)
{
	struct inode_security_struct *isec = inode_security_novalidate(inode);
	u32 newsid;
	int rc;

	if (strcmp(name, XATTR_SELINUX_SUFFIX))
		return -EOPNOTSUPP;

	if (!value || !size)
		return -EACCES;

	rc = security_context_to_sid(value, size, &newsid, GFP_KERNEL);
	if (rc)
		return rc;

	spin_lock(&isec->lock);
	isec->sclass = inode_mode_to_security_class(inode->i_mode);
	isec->sid = newsid;
	isec->initialized = LABEL_INITIALIZED;
	spin_unlock(&isec->lock);
	return 0;
}

static int selinux_inode_listsecurity(struct inode *inode, char *buffer, size_t buffer_size)
{
	const int len = sizeof(XATTR_NAME_SELINUX);
	if (buffer && len <= buffer_size)
		memcpy(buffer, XATTR_NAME_SELINUX, len);
	return len;
}

static void selinux_inode_getsecid(struct inode *inode, u32 *secid)
{
	struct inode_security_struct *isec = inode_security_novalidate(inode);
	*secid = isec->sid;
}

static int selinux_inode_copy_up(struct dentry *src, struct cred **new)
{
	u32 sid;
	struct task_security_struct *tsec;
	struct cred *new_creds = *new;

	if (new_creds == NULL) {
		new_creds = prepare_creds();
		if (!new_creds)
			return -ENOMEM;
	}

	tsec = new_creds->security;
	/* Get label from overlay inode and set it in create_sid */
	selinux_inode_getsecid(d_inode(src), &sid);
	tsec->create_sid = sid;
	*new = new_creds;
	return 0;
}

static int selinux_inode_copy_up_xattr(const char *name)
{
	/* The copy_up hook above sets the initial context on an inode, but we
	 * don't then want to overwrite it by blindly copying all the lower
	 * xattrs up.  Instead, we have to filter out SELinux-related xattrs.
	 */
	if (strcmp(name, XATTR_NAME_SELINUX) == 0)
		return 1; /* Discard */
	/*
	 * Any other attribute apart from SELINUX is not claimed, supported
	 * by selinux.
	 */
	return -EOPNOTSUPP;
}

/* file security operations */

static int selinux_revalidate_file_permission(struct file *file, int mask)
{
	const struct cred *cred = current_cred();
	struct inode *inode = file_inode(file);

	/* file_mask_to_av won't add FILE__WRITE if MAY_APPEND is set */
	if ((file->f_flags & O_APPEND) && (mask & MAY_WRITE))
		mask |= MAY_APPEND;

	return file_has_perm(cred, file,
			     file_mask_to_av(inode->i_mode, mask));
}

static int selinux_file_permission(struct file *file, int mask)
{
	struct inode *inode = file_inode(file);
	struct file_security_struct *fsec = file->f_security;
	struct inode_security_struct *isec;
	u32 sid = current_sid();

	if (!mask)
		/* No permission to check.  Existence test. */
		return 0;

	isec = inode_security(inode);
	if (sid == fsec->sid && fsec->isid == isec->sid &&
	    fsec->pseqno == avc_policy_seqno())
		/* No change since file_open check. */
		return 0;

	return selinux_revalidate_file_permission(file, mask);
}

static int selinux_file_alloc_security(struct file *file)
{
	return file_alloc_security(file);
}

static void selinux_file_free_security(struct file *file)
{
	file_free_security(file);
}

/*
 * Check whether a task has the ioctl permission and cmd
 * operation to an inode.
 */
static int ioctl_has_perm(const struct cred *cred, struct file *file,
		u32 requested, u16 cmd)
{
	struct common_audit_data ad;
	struct file_security_struct *fsec = file->f_security;
	struct inode *inode = file_inode(file);
	struct inode_security_struct *isec;
	struct lsm_ioctlop_audit ioctl;
	u32 ssid = cred_sid(cred);
	int rc;
	u8 driver = cmd >> 8;
	u8 xperm = cmd & 0xff;

	ad.type = LSM_AUDIT_DATA_IOCTL_OP;
	ad.u.op = &ioctl;
	ad.u.op->cmd = cmd;
	ad.u.op->path = file->f_path;

	if (ssid != fsec->sid) {
		rc = avc_has_perm(ssid, fsec->sid,
				SECCLASS_FD,
				FD__USE,
				&ad);
		if (rc)
			goto out;
	}

	if (unlikely(IS_PRIVATE(inode)))
		return 0;

	isec = inode_security(inode);
	rc = avc_has_extended_perms(ssid, isec->sid, isec->sclass,
			requested, driver, xperm, &ad);
out:
	return rc;
}

static int selinux_file_ioctl(struct file *file, unsigned int cmd,
			      unsigned long arg)
{
	const struct cred *cred = current_cred();
	int error = 0;

	switch (cmd) {
	case FIONREAD:
	/* fall through */
	case FIBMAP:
	/* fall through */
	case FIGETBSZ:
	/* fall through */
	case FS_IOC_GETFLAGS:
	/* fall through */
	case FS_IOC_GETVERSION:
		error = file_has_perm(cred, file, FILE__GETATTR);
		break;

	case FS_IOC_SETFLAGS:
	/* fall through */
	case FS_IOC_SETVERSION:
		error = file_has_perm(cred, file, FILE__SETATTR);
		break;

	/* sys_ioctl() checks */
	case FIONBIO:
	/* fall through */
	case FIOASYNC:
		error = file_has_perm(cred, file, 0);
		break;

	case KDSKBENT:
	case KDSKBSENT:
		error = cred_has_capability(cred, CAP_SYS_TTY_CONFIG,
					    SECURITY_CAP_AUDIT, true);
		break;

	/* default case assumes that the command will go
	 * to the file's ioctl() function.
	 */
	default:
		error = ioctl_has_perm(cred, file, FILE__IOCTL, (u16) cmd);
	}
	return error;
}

static int default_noexec;

static int file_map_prot_check(struct file *file, unsigned long prot, int shared)
{
	const struct cred *cred = current_cred();
	u32 sid = cred_sid(cred);
	int rc = 0;

	if (default_noexec &&
	    (prot & PROT_EXEC) && (!file || IS_PRIVATE(file_inode(file)) ||
				   (!shared && (prot & PROT_WRITE)))) {
		/*
		 * We are making executable an anonymous mapping or a
		 * private file mapping that will also be writable.
		 * This has an additional check.
		 */
		rc = avc_has_perm(sid, sid, SECCLASS_PROCESS,
				  PROCESS__EXECMEM, NULL);
		if (rc)
			goto error;
	}

	if (file) {
		/* read access is always possible with a mapping */
		u32 av = FILE__READ;

		/* write access only matters if the mapping is shared */
		if (shared && (prot & PROT_WRITE))
			av |= FILE__WRITE;

		if (prot & PROT_EXEC)
			av |= FILE__EXECUTE;

		return file_has_perm(cred, file, av);
	}

error:
	return rc;
}

static int selinux_mmap_addr(unsigned long addr)
{
	int rc = 0;

	if (addr < CONFIG_LSM_MMAP_MIN_ADDR) {
		u32 sid = current_sid();
		rc = avc_has_perm(sid, sid, SECCLASS_MEMPROTECT,
				  MEMPROTECT__MMAP_ZERO, NULL);
	}

	return rc;
}

static int selinux_mmap_file(struct file *file, unsigned long reqprot,
			     unsigned long prot, unsigned long flags)
{
	if (selinux_checkreqprot)
		prot = reqprot;

	return file_map_prot_check(file, prot,
				   (flags & MAP_TYPE) == MAP_SHARED);
}

static int selinux_file_mprotect(struct vm_area_struct *vma,
				 unsigned long reqprot,
				 unsigned long prot)
{
	const struct cred *cred = current_cred();
	u32 sid = cred_sid(cred);

	if (selinux_checkreqprot)
		prot = reqprot;

	if (default_noexec &&
	    (prot & PROT_EXEC) && !(vma->vm_flags & VM_EXEC)) {
		int rc = 0;
		if (vma->vm_start >= vma->vm_mm->start_brk &&
		    vma->vm_end <= vma->vm_mm->brk) {
			rc = avc_has_perm(sid, sid, SECCLASS_PROCESS,
					  PROCESS__EXECHEAP, NULL);
		} else if (!vma->vm_file &&
			   ((vma->vm_start <= vma->vm_mm->start_stack &&
			     vma->vm_end >= vma->vm_mm->start_stack) ||
			    vma_is_stack_for_current(vma))) {
			rc = avc_has_perm(sid, sid, SECCLASS_PROCESS,
					  PROCESS__EXECSTACK, NULL);
		} else if (vma->vm_file && vma->anon_vma) {
			/*
			 * We are making executable a file mapping that has
			 * had some COW done. Since pages might have been
			 * written, check ability to execute the possibly
			 * modified content.  This typically should only
			 * occur for text relocations.
			 */
			rc = file_has_perm(cred, vma->vm_file, FILE__EXECMOD);
		}
		if (rc)
			return rc;
	}

	return file_map_prot_check(vma->vm_file, prot, vma->vm_flags&VM_SHARED);
}

static int selinux_file_lock(struct file *file, unsigned int cmd)
{
	const struct cred *cred = current_cred();

	return file_has_perm(cred, file, FILE__LOCK);
}

static int selinux_file_fcntl(struct file *file, unsigned int cmd,
			      unsigned long arg)
{
	const struct cred *cred = current_cred();
	int err = 0;

	switch (cmd) {
	case F_SETFL:
		if ((file->f_flags & O_APPEND) && !(arg & O_APPEND)) {
			err = file_has_perm(cred, file, FILE__WRITE);
			break;
		}
		/* fall through */
	case F_SETOWN:
	case F_SETSIG:
	case F_GETFL:
	case F_GETOWN:
	case F_GETSIG:
	case F_GETOWNER_UIDS:
		/* Just check FD__USE permission */
		err = file_has_perm(cred, file, 0);
		break;
	case F_GETLK:
	case F_SETLK:
	case F_SETLKW:
	case F_OFD_GETLK:
	case F_OFD_SETLK:
	case F_OFD_SETLKW:
#if BITS_PER_LONG == 32
	case F_GETLK64:
	case F_SETLK64:
	case F_SETLKW64:
#endif
		err = file_has_perm(cred, file, FILE__LOCK);
		break;
	}

	return err;
}

static void selinux_file_set_fowner(struct file *file)
{
	struct file_security_struct *fsec;

	fsec = file->f_security;
	fsec->fown_sid = current_sid();
}

static int selinux_file_send_sigiotask(struct task_struct *tsk,
				       struct fown_struct *fown, int signum)
{
	struct file *file;
	u32 sid = task_sid(tsk);
	u32 perm;
	struct file_security_struct *fsec;

	/* struct fown_struct is never outside the context of a struct file */
	file = container_of(fown, struct file, f_owner);

	fsec = file->f_security;

	if (!signum)
		perm = signal_to_av(SIGIO); /* as per send_sigio_to_task */
	else
		perm = signal_to_av(signum);

	return avc_has_perm(fsec->fown_sid, sid,
			    SECCLASS_PROCESS, perm, NULL);
}

static int selinux_file_receive(struct file *file)
{
	const struct cred *cred = current_cred();

	return file_has_perm(cred, file, file_to_av(file));
}

static int selinux_file_open(struct file *file, const struct cred *cred)
{
	struct file_security_struct *fsec;
	struct inode_security_struct *isec;

	fsec = file->f_security;
	isec = inode_security(file_inode(file));
	/*
	 * Save inode label and policy sequence number
	 * at open-time so that selinux_file_permission
	 * can determine whether revalidation is necessary.
	 * Task label is already saved in the file security
	 * struct as its SID.
	 */
	fsec->isid = isec->sid;
	fsec->pseqno = avc_policy_seqno();
	/*
	 * Since the inode label or policy seqno may have changed
	 * between the selinux_inode_permission check and the saving
	 * of state above, recheck that access is still permitted.
	 * Otherwise, access might never be revalidated against the
	 * new inode label or new policy.
	 * This check is not redundant - do not remove.
	 */
	return file_path_has_perm(cred, file, open_file_to_av(file));
}

/* task security operations */

static int selinux_task_create(unsigned long clone_flags)
{
	u32 sid = current_sid();

	return avc_has_perm(sid, sid, SECCLASS_PROCESS, PROCESS__FORK, NULL);
}

/*
 * allocate the SELinux part of blank credentials
 */
static int selinux_cred_alloc_blank(struct cred *cred, gfp_t gfp)
{
	struct task_security_struct *tsec;

	tsec = kzalloc(sizeof(struct task_security_struct), gfp);
	if (!tsec)
		return -ENOMEM;

	cred->security = tsec;
	return 0;
}

/*
 * detach and free the LSM part of a set of credentials
 */
static void selinux_cred_free(struct cred *cred)
{
	struct task_security_struct *tsec = cred->security;

	/*
	 * cred->security == NULL if security_cred_alloc_blank() or
	 * security_prepare_creds() returned an error.
	 */
	BUG_ON(cred->security && (unsigned long) cred->security < PAGE_SIZE);
	cred->security = (void *) 0x7UL;
	kfree(tsec);
}

/*
 * prepare a new set of credentials for modification
 */
static int selinux_cred_prepare(struct cred *new, const struct cred *old,
				gfp_t gfp)
{
	const struct task_security_struct *old_tsec;
	struct task_security_struct *tsec;

	old_tsec = old->security;

	tsec = kmemdup(old_tsec, sizeof(struct task_security_struct), gfp);
	if (!tsec)
		return -ENOMEM;

	new->security = tsec;
	return 0;
}

/*
 * transfer the SELinux data to a blank set of creds
 */
static void selinux_cred_transfer(struct cred *new, const struct cred *old)
{
	const struct task_security_struct *old_tsec = old->security;
	struct task_security_struct *tsec = new->security;

	*tsec = *old_tsec;
}

/*
 * set the security data for a kernel service
 * - all the creation contexts are set to unlabelled
 */
static int selinux_kernel_act_as(struct cred *new, u32 secid)
{
	struct task_security_struct *tsec = new->security;
	u32 sid = current_sid();
	int ret;

	ret = avc_has_perm(sid, secid,
			   SECCLASS_KERNEL_SERVICE,
			   KERNEL_SERVICE__USE_AS_OVERRIDE,
			   NULL);
	if (ret == 0) {
		tsec->sid = secid;
		tsec->create_sid = 0;
		tsec->keycreate_sid = 0;
		tsec->sockcreate_sid = 0;
	}
	return ret;
}

/*
 * set the file creation context in a security record to the same as the
 * objective context of the specified inode
 */
static int selinux_kernel_create_files_as(struct cred *new, struct inode *inode)
{
	struct inode_security_struct *isec = inode_security(inode);
	struct task_security_struct *tsec = new->security;
	u32 sid = current_sid();
	int ret;

	ret = avc_has_perm(sid, isec->sid,
			   SECCLASS_KERNEL_SERVICE,
			   KERNEL_SERVICE__CREATE_FILES_AS,
			   NULL);

	if (ret == 0)
		tsec->create_sid = isec->sid;
	return ret;
}

static int selinux_kernel_module_request(char *kmod_name)
{
	struct common_audit_data ad;

	ad.type = LSM_AUDIT_DATA_KMOD;
	ad.u.kmod_name = kmod_name;

	return avc_has_perm(current_sid(), SECINITSID_KERNEL, SECCLASS_SYSTEM,
			    SYSTEM__MODULE_REQUEST, &ad);
}

static int selinux_kernel_module_from_file(struct file *file)
{
	struct common_audit_data ad;
	struct inode_security_struct *isec;
	struct file_security_struct *fsec;
	u32 sid = current_sid();
	int rc;

	/* init_module */
	if (file == NULL)
		return avc_has_perm(sid, sid, SECCLASS_SYSTEM,
					SYSTEM__MODULE_LOAD, NULL);

	/* finit_module */

	ad.type = LSM_AUDIT_DATA_FILE;
	ad.u.file = file;

	fsec = file->f_security;
	if (sid != fsec->sid) {
		rc = avc_has_perm(sid, fsec->sid, SECCLASS_FD, FD__USE, &ad);
		if (rc)
			return rc;
	}

	isec = inode_security(file_inode(file));
	return avc_has_perm(sid, isec->sid, SECCLASS_SYSTEM,
				SYSTEM__MODULE_LOAD, &ad);
}

static int selinux_kernel_read_file(struct file *file,
				    enum kernel_read_file_id id)
{
	int rc = 0;

	switch (id) {
	case READING_MODULE:
		rc = selinux_kernel_module_from_file(file);
		break;
	default:
		break;
	}

	return rc;
}

static int selinux_task_setpgid(struct task_struct *p, pid_t pgid)
{
	return avc_has_perm(current_sid(), task_sid(p), SECCLASS_PROCESS,
			    PROCESS__SETPGID, NULL);
}

static int selinux_task_getpgid(struct task_struct *p)
{
	return avc_has_perm(current_sid(), task_sid(p), SECCLASS_PROCESS,
			    PROCESS__GETPGID, NULL);
}

static int selinux_task_getsid(struct task_struct *p)
{
	return avc_has_perm(current_sid(), task_sid(p), SECCLASS_PROCESS,
			    PROCESS__GETSESSION, NULL);
}

static void selinux_task_getsecid(struct task_struct *p, u32 *secid)
{
	*secid = task_sid(p);
}

static int selinux_task_setnice(struct task_struct *p, int nice)
{
	return avc_has_perm(current_sid(), task_sid(p), SECCLASS_PROCESS,
			    PROCESS__SETSCHED, NULL);
}

static int selinux_task_setioprio(struct task_struct *p, int ioprio)
{
	return avc_has_perm(current_sid(), task_sid(p), SECCLASS_PROCESS,
			    PROCESS__SETSCHED, NULL);
}

static int selinux_task_getioprio(struct task_struct *p)
{
	return avc_has_perm(current_sid(), task_sid(p), SECCLASS_PROCESS,
			    PROCESS__GETSCHED, NULL);
}

static int selinux_task_setrlimit(struct task_struct *p, unsigned int resource,
		struct rlimit *new_rlim)
{
	struct rlimit *old_rlim = p->signal->rlim + resource;

	/* Control the ability to change the hard limit (whether
	   lowering or raising it), so that the hard limit can
	   later be used as a safe reset point for the soft limit
	   upon context transitions.  See selinux_bprm_committing_creds. */
	if (old_rlim->rlim_max != new_rlim->rlim_max)
		return avc_has_perm(current_sid(), task_sid(p),
				    SECCLASS_PROCESS, PROCESS__SETRLIMIT, NULL);

	return 0;
}

static int selinux_task_setscheduler(struct task_struct *p)
{
	return avc_has_perm(current_sid(), task_sid(p), SECCLASS_PROCESS,
			    PROCESS__SETSCHED, NULL);
}

static int selinux_task_getscheduler(struct task_struct *p)
{
	return avc_has_perm(current_sid(), task_sid(p), SECCLASS_PROCESS,
			    PROCESS__GETSCHED, NULL);
}

static int selinux_task_movememory(struct task_struct *p)
{
	return avc_has_perm(current_sid(), task_sid(p), SECCLASS_PROCESS,
			    PROCESS__SETSCHED, NULL);
}

static int selinux_task_kill(struct task_struct *p, struct siginfo *info,
				int sig, u32 secid)
{
	u32 perm;

	if (!sig)
		perm = PROCESS__SIGNULL; /* null signal; existence test */
	else
		perm = signal_to_av(sig);
	if (!secid)
		secid = current_sid();
	return avc_has_perm(secid, task_sid(p), SECCLASS_PROCESS, perm, NULL);
}

static void selinux_task_to_inode(struct task_struct *p,
				  struct inode *inode)
{
	struct inode_security_struct *isec = inode->i_security;
	u32 sid = task_sid(p);

	spin_lock(&isec->lock);
	isec->sclass = inode_mode_to_security_class(inode->i_mode);
	isec->sid = sid;
	isec->initialized = LABEL_INITIALIZED;
	spin_unlock(&isec->lock);
}

/* Returns error only if unable to parse addresses */
static int selinux_parse_skb_ipv4(struct sk_buff *skb,
			struct common_audit_data *ad, u8 *proto)
{
	int offset, ihlen, ret = -EINVAL;
	struct iphdr _iph, *ih;

	offset = skb_network_offset(skb);
	ih = skb_header_pointer(skb, offset, sizeof(_iph), &_iph);
	if (ih == NULL)
		goto out;

	ihlen = ih->ihl * 4;
	if (ihlen < sizeof(_iph))
		goto out;

	ad->u.net->v4info.saddr = ih->saddr;
	ad->u.net->v4info.daddr = ih->daddr;
	ret = 0;

	if (proto)
		*proto = ih->protocol;

	switch (ih->protocol) {
	case IPPROTO_TCP: {
		struct tcphdr _tcph, *th;

		if (ntohs(ih->frag_off) & IP_OFFSET)
			break;

		offset += ihlen;
		th = skb_header_pointer(skb, offset, sizeof(_tcph), &_tcph);
		if (th == NULL)
			break;

		ad->u.net->sport = th->source;
		ad->u.net->dport = th->dest;
		break;
	}

	case IPPROTO_UDP: {
		struct udphdr _udph, *uh;

		if (ntohs(ih->frag_off) & IP_OFFSET)
			break;

		offset += ihlen;
		uh = skb_header_pointer(skb, offset, sizeof(_udph), &_udph);
		if (uh == NULL)
			break;

		ad->u.net->sport = uh->source;
		ad->u.net->dport = uh->dest;
		break;
	}

	case IPPROTO_DCCP: {
		struct dccp_hdr _dccph, *dh;

		if (ntohs(ih->frag_off) & IP_OFFSET)
			break;

		offset += ihlen;
		dh = skb_header_pointer(skb, offset, sizeof(_dccph), &_dccph);
		if (dh == NULL)
			break;

		ad->u.net->sport = dh->dccph_sport;
		ad->u.net->dport = dh->dccph_dport;
		break;
	}

	default:
		break;
	}
out:
	return ret;
}

#if IS_ENABLED(CONFIG_IPV6)

/* Returns error only if unable to parse addresses */
static int selinux_parse_skb_ipv6(struct sk_buff *skb,
			struct common_audit_data *ad, u8 *proto)
{
	u8 nexthdr;
	int ret = -EINVAL, offset;
	struct ipv6hdr _ipv6h, *ip6;
	__be16 frag_off;

	offset = skb_network_offset(skb);
	ip6 = skb_header_pointer(skb, offset, sizeof(_ipv6h), &_ipv6h);
	if (ip6 == NULL)
		goto out;

	ad->u.net->v6info.saddr = ip6->saddr;
	ad->u.net->v6info.daddr = ip6->daddr;
	ret = 0;

	nexthdr = ip6->nexthdr;
	offset += sizeof(_ipv6h);
	offset = ipv6_skip_exthdr(skb, offset, &nexthdr, &frag_off);
	if (offset < 0)
		goto out;

	if (proto)
		*proto = nexthdr;

	switch (nexthdr) {
	case IPPROTO_TCP: {
		struct tcphdr _tcph, *th;

		th = skb_header_pointer(skb, offset, sizeof(_tcph), &_tcph);
		if (th == NULL)
			break;

		ad->u.net->sport = th->source;
		ad->u.net->dport = th->dest;
		break;
	}

	case IPPROTO_UDP: {
		struct udphdr _udph, *uh;

		uh = skb_header_pointer(skb, offset, sizeof(_udph), &_udph);
		if (uh == NULL)
			break;

		ad->u.net->sport = uh->source;
		ad->u.net->dport = uh->dest;
		break;
	}

	case IPPROTO_DCCP: {
		struct dccp_hdr _dccph, *dh;

		dh = skb_header_pointer(skb, offset, sizeof(_dccph), &_dccph);
		if (dh == NULL)
			break;

		ad->u.net->sport = dh->dccph_sport;
		ad->u.net->dport = dh->dccph_dport;
		break;
	}

	/* includes fragments */
	default:
		break;
	}
out:
	return ret;
}

#endif /* IPV6 */

static int selinux_parse_skb(struct sk_buff *skb, struct common_audit_data *ad,
			     char **_addrp, int src, u8 *proto)
{
	char *addrp;
	int ret;

	switch (ad->u.net->family) {
	case PF_INET:
		ret = selinux_parse_skb_ipv4(skb, ad, proto);
		if (ret)
			goto parse_error;
		addrp = (char *)(src ? &ad->u.net->v4info.saddr :
				       &ad->u.net->v4info.daddr);
		goto okay;

#if IS_ENABLED(CONFIG_IPV6)
	case PF_INET6:
		ret = selinux_parse_skb_ipv6(skb, ad, proto);
		if (ret)
			goto parse_error;
		addrp = (char *)(src ? &ad->u.net->v6info.saddr :
				       &ad->u.net->v6info.daddr);
		goto okay;
#endif	/* IPV6 */
	default:
		addrp = NULL;
		goto okay;
	}

parse_error:
	printk(KERN_WARNING
	       "SELinux: failure in selinux_parse_skb(),"
	       " unable to parse packet\n");
	return ret;

okay:
	if (_addrp)
		*_addrp = addrp;
	return 0;
}

/**
 * selinux_skb_peerlbl_sid - Determine the peer label of a packet
 * @skb: the packet
 * @family: protocol family
 * @sid: the packet's peer label SID
 *
 * Description:
 * Check the various different forms of network peer labeling and determine
 * the peer label/SID for the packet; most of the magic actually occurs in
 * the security server function security_net_peersid_cmp().  The function
 * returns zero if the value in @sid is valid (although it may be SECSID_NULL)
 * or -EACCES if @sid is invalid due to inconsistencies with the different
 * peer labels.
 *
 */
static int selinux_skb_peerlbl_sid(struct sk_buff *skb, u16 family, u32 *sid)
{
	int err;
	u32 xfrm_sid;
	u32 nlbl_sid;
	u32 nlbl_type;

	err = selinux_xfrm_skb_sid(skb, &xfrm_sid);
	if (unlikely(err))
		return -EACCES;
	err = selinux_netlbl_skbuff_getsid(skb, family, &nlbl_type, &nlbl_sid);
	if (unlikely(err))
		return -EACCES;

	err = security_net_peersid_resolve(nlbl_sid, nlbl_type, xfrm_sid, sid);
	if (unlikely(err)) {
		printk(KERN_WARNING
		       "SELinux: failure in selinux_skb_peerlbl_sid(),"
		       " unable to determine packet's peer label\n");
		return -EACCES;
	}

	return 0;
}

/**
 * selinux_conn_sid - Determine the child socket label for a connection
 * @sk_sid: the parent socket's SID
 * @skb_sid: the packet's SID
 * @conn_sid: the resulting connection SID
 *
 * If @skb_sid is valid then the user:role:type information from @sk_sid is
 * combined with the MLS information from @skb_sid in order to create
 * @conn_sid.  If @skb_sid is not valid then then @conn_sid is simply a copy
 * of @sk_sid.  Returns zero on success, negative values on failure.
 *
 */
static int selinux_conn_sid(u32 sk_sid, u32 skb_sid, u32 *conn_sid)
{
	int err = 0;

	if (skb_sid != SECSID_NULL)
		err = security_sid_mls_copy(sk_sid, skb_sid, conn_sid);
	else
		*conn_sid = sk_sid;

	return err;
}

/* socket security operations */

static int socket_sockcreate_sid(const struct task_security_struct *tsec,
				 u16 secclass, u32 *socksid)
{
	if (tsec->sockcreate_sid > SECSID_NULL) {
		*socksid = tsec->sockcreate_sid;
		return 0;
	}

	return security_transition_sid(tsec->sid, tsec->sid, secclass, NULL,
				       socksid);
}

static int sock_has_perm(struct sock *sk, u32 perms)
{
	struct sk_security_struct *sksec = sk->sk_security;
	struct common_audit_data ad;
	struct lsm_network_audit net = {0,};

	if (sksec->sid == SECINITSID_KERNEL)
		return 0;

	ad.type = LSM_AUDIT_DATA_NET;
	ad.u.net = &net;
	ad.u.net->sk = sk;

	return avc_has_perm(current_sid(), sksec->sid, sksec->sclass, perms,
			    &ad);
}

static int selinux_socket_create(int family, int type,
				 int protocol, int kern)
{
	const struct task_security_struct *tsec = current_security();
	u32 newsid;
	u16 secclass;
	int rc;

	if (kern)
		return 0;

	secclass = socket_type_to_security_class(family, type, protocol);
	rc = socket_sockcreate_sid(tsec, secclass, &newsid);
	if (rc)
		return rc;

	return avc_has_perm(tsec->sid, newsid, secclass, SOCKET__CREATE, NULL);
}

static int selinux_socket_post_create(struct socket *sock, int family,
				      int type, int protocol, int kern)
{
	const struct task_security_struct *tsec = current_security();
	struct inode_security_struct *isec = inode_security_novalidate(SOCK_INODE(sock));
	struct sk_security_struct *sksec;
	u16 sclass = socket_type_to_security_class(family, type, protocol);
	u32 sid = SECINITSID_KERNEL;
	int err = 0;

	if (!kern) {
		err = socket_sockcreate_sid(tsec, sclass, &sid);
		if (err)
			return err;
	}

	isec->sclass = sclass;
	isec->sid = sid;
	isec->initialized = LABEL_INITIALIZED;

	if (sock->sk) {
		sksec = sock->sk->sk_security;
		sksec->sclass = sclass;
		sksec->sid = sid;
		err = selinux_netlbl_socket_post_create(sock->sk, family);
	}

	return err;
}

/* Range of port numbers used to automatically bind.
   Need to determine whether we should perform a name_bind
   permission check between the socket and the port number. */

static int selinux_socket_bind(struct socket *sock, struct sockaddr *address, int addrlen)
{
	struct sock *sk = sock->sk;
	u16 family;
	int err;

	err = sock_has_perm(sk, SOCKET__BIND);
	if (err)
		goto out;

	/*
	 * If PF_INET or PF_INET6, check name_bind permission for the port.
	 * Multiple address binding for SCTP is not supported yet: we just
	 * check the first address now.
	 */
	family = sk->sk_family;
	if (family == PF_INET || family == PF_INET6) {
		char *addrp;
		struct sk_security_struct *sksec = sk->sk_security;
		struct common_audit_data ad;
		struct lsm_network_audit net = {0,};
		struct sockaddr_in *addr4 = NULL;
		struct sockaddr_in6 *addr6 = NULL;
		unsigned short snum;
		u32 sid, node_perm;

		if (family == PF_INET) {
			addr4 = (struct sockaddr_in *)address;
			snum = ntohs(addr4->sin_port);
			addrp = (char *)&addr4->sin_addr.s_addr;
		} else {
			addr6 = (struct sockaddr_in6 *)address;
			snum = ntohs(addr6->sin6_port);
			addrp = (char *)&addr6->sin6_addr.s6_addr;
		}

		if (snum) {
			int low, high;

			inet_get_local_port_range(sock_net(sk), &low, &high);

			if (snum < max(inet_prot_sock(sock_net(sk)), low) ||
			    snum > high) {
				err = sel_netport_sid(sk->sk_protocol,
						      snum, &sid);
				if (err)
					goto out;
				ad.type = LSM_AUDIT_DATA_NET;
				ad.u.net = &net;
				ad.u.net->sport = htons(snum);
				ad.u.net->family = family;
				err = avc_has_perm(sksec->sid, sid,
						   sksec->sclass,
						   SOCKET__NAME_BIND, &ad);
				if (err)
					goto out;
			}
		}

		switch (sksec->sclass) {
		case SECCLASS_TCP_SOCKET:
			node_perm = TCP_SOCKET__NODE_BIND;
			break;

		case SECCLASS_UDP_SOCKET:
			node_perm = UDP_SOCKET__NODE_BIND;
			break;

		case SECCLASS_DCCP_SOCKET:
			node_perm = DCCP_SOCKET__NODE_BIND;
			break;

		default:
			node_perm = RAWIP_SOCKET__NODE_BIND;
			break;
		}

		err = sel_netnode_sid(addrp, family, &sid);
		if (err)
			goto out;

		ad.type = LSM_AUDIT_DATA_NET;
		ad.u.net = &net;
		ad.u.net->sport = htons(snum);
		ad.u.net->family = family;

		if (family == PF_INET)
			ad.u.net->v4info.saddr = addr4->sin_addr.s_addr;
		else
			ad.u.net->v6info.saddr = addr6->sin6_addr;

		err = avc_has_perm(sksec->sid, sid,
				   sksec->sclass, node_perm, &ad);
		if (err)
			goto out;
	}
out:
	return err;
}

static int selinux_socket_connect(struct socket *sock, struct sockaddr *address, int addrlen)
{
	struct sock *sk = sock->sk;
	struct sk_security_struct *sksec = sk->sk_security;
	int err;

	err = sock_has_perm(sk, SOCKET__CONNECT);
	if (err)
		return err;

	/*
	 * If a TCP or DCCP socket, check name_connect permission for the port.
	 */
	if (sksec->sclass == SECCLASS_TCP_SOCKET ||
	    sksec->sclass == SECCLASS_DCCP_SOCKET) {
		struct common_audit_data ad;
		struct lsm_network_audit net = {0,};
		struct sockaddr_in *addr4 = NULL;
		struct sockaddr_in6 *addr6 = NULL;
		unsigned short snum;
		u32 sid, perm;

		if (sk->sk_family == PF_INET) {
			addr4 = (struct sockaddr_in *)address;
			if (addrlen < sizeof(struct sockaddr_in))
				return -EINVAL;
			snum = ntohs(addr4->sin_port);
		} else {
			addr6 = (struct sockaddr_in6 *)address;
			if (addrlen < SIN6_LEN_RFC2133)
				return -EINVAL;
			snum = ntohs(addr6->sin6_port);
		}

		err = sel_netport_sid(sk->sk_protocol, snum, &sid);
		if (err)
			goto out;

		perm = (sksec->sclass == SECCLASS_TCP_SOCKET) ?
		       TCP_SOCKET__NAME_CONNECT : DCCP_SOCKET__NAME_CONNECT;

		ad.type = LSM_AUDIT_DATA_NET;
		ad.u.net = &net;
		ad.u.net->dport = htons(snum);
		ad.u.net->family = sk->sk_family;
		err = avc_has_perm(sksec->sid, sid, sksec->sclass, perm, &ad);
		if (err)
			goto out;
	}

	err = selinux_netlbl_socket_connect(sk, address);

out:
	return err;
}

static int selinux_socket_listen(struct socket *sock, int backlog)
{
	return sock_has_perm(sock->sk, SOCKET__LISTEN);
}

static int selinux_socket_accept(struct socket *sock, struct socket *newsock)
{
	int err;
	struct inode_security_struct *isec;
	struct inode_security_struct *newisec;
	u16 sclass;
	u32 sid;

	err = sock_has_perm(sock->sk, SOCKET__ACCEPT);
	if (err)
		return err;

	isec = inode_security_novalidate(SOCK_INODE(sock));
	spin_lock(&isec->lock);
	sclass = isec->sclass;
	sid = isec->sid;
	spin_unlock(&isec->lock);

	newisec = inode_security_novalidate(SOCK_INODE(newsock));
	newisec->sclass = sclass;
	newisec->sid = sid;
	newisec->initialized = LABEL_INITIALIZED;

	return 0;
}

static int selinux_socket_sendmsg(struct socket *sock, struct msghdr *msg,
				  int size)
{
	return sock_has_perm(sock->sk, SOCKET__WRITE);
}

static int selinux_socket_recvmsg(struct socket *sock, struct msghdr *msg,
				  int size, int flags)
{
	return sock_has_perm(sock->sk, SOCKET__READ);
}

static int selinux_socket_getsockname(struct socket *sock)
{
	return sock_has_perm(sock->sk, SOCKET__GETATTR);
}

static int selinux_socket_getpeername(struct socket *sock)
{
	return sock_has_perm(sock->sk, SOCKET__GETATTR);
}

static int selinux_socket_setsockopt(struct socket *sock, int level, int optname)
{
	int err;

	err = sock_has_perm(sock->sk, SOCKET__SETOPT);
	if (err)
		return err;

	return selinux_netlbl_socket_setsockopt(sock, level, optname);
}

static int selinux_socket_getsockopt(struct socket *sock, int level,
				     int optname)
{
	return sock_has_perm(sock->sk, SOCKET__GETOPT);
}

static int selinux_socket_shutdown(struct socket *sock, int how)
{
	return sock_has_perm(sock->sk, SOCKET__SHUTDOWN);
}

static int selinux_socket_unix_stream_connect(struct sock *sock,
					      struct sock *other,
					      struct sock *newsk)
{
	struct sk_security_struct *sksec_sock = sock->sk_security;
	struct sk_security_struct *sksec_other = other->sk_security;
	struct sk_security_struct *sksec_new = newsk->sk_security;
	struct common_audit_data ad;
	struct lsm_network_audit net = {0,};
	int err;

	ad.type = LSM_AUDIT_DATA_NET;
	ad.u.net = &net;
	ad.u.net->sk = other;

	err = avc_has_perm(sksec_sock->sid, sksec_other->sid,
			   sksec_other->sclass,
			   UNIX_STREAM_SOCKET__CONNECTTO, &ad);
	if (err)
		return err;

	/* server child socket */
	sksec_new->peer_sid = sksec_sock->sid;
	err = security_sid_mls_copy(sksec_other->sid, sksec_sock->sid,
				    &sksec_new->sid);
	if (err)
		return err;

	/* connecting socket */
	sksec_sock->peer_sid = sksec_new->sid;

	return 0;
}

static int selinux_socket_unix_may_send(struct socket *sock,
					struct socket *other)
{
	struct sk_security_struct *ssec = sock->sk->sk_security;
	struct sk_security_struct *osec = other->sk->sk_security;
	struct common_audit_data ad;
	struct lsm_network_audit net = {0,};

	ad.type = LSM_AUDIT_DATA_NET;
	ad.u.net = &net;
	ad.u.net->sk = other->sk;

	return avc_has_perm(ssec->sid, osec->sid, osec->sclass, SOCKET__SENDTO,
			    &ad);
}

static int selinux_inet_sys_rcv_skb(struct net *ns, int ifindex,
				    char *addrp, u16 family, u32 peer_sid,
				    struct common_audit_data *ad)
{
	int err;
	u32 if_sid;
	u32 node_sid;

	err = sel_netif_sid(ns, ifindex, &if_sid);
	if (err)
		return err;
	err = avc_has_perm(peer_sid, if_sid,
			   SECCLASS_NETIF, NETIF__INGRESS, ad);
	if (err)
		return err;

	err = sel_netnode_sid(addrp, family, &node_sid);
	if (err)
		return err;
	return avc_has_perm(peer_sid, node_sid,
			    SECCLASS_NODE, NODE__RECVFROM, ad);
}

static int selinux_sock_rcv_skb_compat(struct sock *sk, struct sk_buff *skb,
				       u16 family)
{
	int err = 0;
	struct sk_security_struct *sksec = sk->sk_security;
	u32 sk_sid = sksec->sid;
	struct common_audit_data ad;
	struct lsm_network_audit net = {0,};
	char *addrp;

	ad.type = LSM_AUDIT_DATA_NET;
	ad.u.net = &net;
	ad.u.net->netif = skb->skb_iif;
	ad.u.net->family = family;
	err = selinux_parse_skb(skb, &ad, &addrp, 1, NULL);
	if (err)
		return err;

	if (selinux_secmark_enabled()) {
		err = avc_has_perm(sk_sid, skb->secmark, SECCLASS_PACKET,
				   PACKET__RECV, &ad);
		if (err)
			return err;
	}

	err = selinux_netlbl_sock_rcv_skb(sksec, skb, family, &ad);
	if (err)
		return err;
	err = selinux_xfrm_sock_rcv_skb(sksec->sid, skb, &ad);

	return err;
}

static int selinux_socket_sock_rcv_skb(struct sock *sk, struct sk_buff *skb)
{
	int err;
	struct sk_security_struct *sksec = sk->sk_security;
	u16 family = sk->sk_family;
	u32 sk_sid = sksec->sid;
	struct common_audit_data ad;
	struct lsm_network_audit net = {0,};
	char *addrp;
	u8 secmark_active;
	u8 peerlbl_active;

	if (family != PF_INET && family != PF_INET6)
		return 0;

	/* Handle mapped IPv4 packets arriving via IPv6 sockets */
	if (family == PF_INET6 && skb->protocol == htons(ETH_P_IP))
		family = PF_INET;

	/* If any sort of compatibility mode is enabled then handoff processing
	 * to the selinux_sock_rcv_skb_compat() function to deal with the
	 * special handling.  We do this in an attempt to keep this function
	 * as fast and as clean as possible. */
	if (!selinux_policycap_netpeer)
		return selinux_sock_rcv_skb_compat(sk, skb, family);

	secmark_active = selinux_secmark_enabled();
	peerlbl_active = selinux_peerlbl_enabled();
	if (!secmark_active && !peerlbl_active)
		return 0;

	ad.type = LSM_AUDIT_DATA_NET;
	ad.u.net = &net;
	ad.u.net->netif = skb->skb_iif;
	ad.u.net->family = family;
	err = selinux_parse_skb(skb, &ad, &addrp, 1, NULL);
	if (err)
		return err;

	if (peerlbl_active) {
		u32 peer_sid;

		err = selinux_skb_peerlbl_sid(skb, family, &peer_sid);
		if (err)
			return err;
		err = selinux_inet_sys_rcv_skb(sock_net(sk), skb->skb_iif,
					       addrp, family, peer_sid, &ad);
		if (err) {
			selinux_netlbl_err(skb, family, err, 0);
			return err;
		}
		err = avc_has_perm(sk_sid, peer_sid, SECCLASS_PEER,
				   PEER__RECV, &ad);
		if (err) {
			selinux_netlbl_err(skb, family, err, 0);
			return err;
		}
	}

	if (secmark_active) {
		err = avc_has_perm(sk_sid, skb->secmark, SECCLASS_PACKET,
				   PACKET__RECV, &ad);
		if (err)
			return err;
	}

	return err;
}

static int selinux_socket_getpeersec_stream(struct socket *sock, char __user *optval,
					    int __user *optlen, unsigned len)
{
	int err = 0;
	char *scontext;
	u32 scontext_len;
	struct sk_security_struct *sksec = sock->sk->sk_security;
	u32 peer_sid = SECSID_NULL;

	if (sksec->sclass == SECCLASS_UNIX_STREAM_SOCKET ||
	    sksec->sclass == SECCLASS_TCP_SOCKET)
		peer_sid = sksec->peer_sid;
	if (peer_sid == SECSID_NULL)
		return -ENOPROTOOPT;

	err = security_sid_to_context(peer_sid, &scontext, &scontext_len);
	if (err)
		return err;

	if (scontext_len > len) {
		err = -ERANGE;
		goto out_len;
	}

	if (copy_to_user(optval, scontext, scontext_len))
		err = -EFAULT;

out_len:
	if (put_user(scontext_len, optlen))
		err = -EFAULT;
	kfree(scontext);
	return err;
}

static int selinux_socket_getpeersec_dgram(struct socket *sock, struct sk_buff *skb, u32 *secid)
{
	u32 peer_secid = SECSID_NULL;
	u16 family;
	struct inode_security_struct *isec;

	if (skb && skb->protocol == htons(ETH_P_IP))
		family = PF_INET;
	else if (skb && skb->protocol == htons(ETH_P_IPV6))
		family = PF_INET6;
	else if (sock)
		family = sock->sk->sk_family;
	else
		goto out;

	if (sock && family == PF_UNIX) {
		isec = inode_security_novalidate(SOCK_INODE(sock));
		peer_secid = isec->sid;
	} else if (skb)
		selinux_skb_peerlbl_sid(skb, family, &peer_secid);

out:
	*secid = peer_secid;
	if (peer_secid == SECSID_NULL)
		return -EINVAL;
	return 0;
}

static int selinux_sk_alloc_security(struct sock *sk, int family, gfp_t priority)
{
	struct sk_security_struct *sksec;

	sksec = kzalloc(sizeof(*sksec), priority);
	if (!sksec)
		return -ENOMEM;

	sksec->peer_sid = SECINITSID_UNLABELED;
	sksec->sid = SECINITSID_UNLABELED;
	sksec->sclass = SECCLASS_SOCKET;
	selinux_netlbl_sk_security_reset(sksec);
	sk->sk_security = sksec;

	return 0;
}

static void selinux_sk_free_security(struct sock *sk)
{
	struct sk_security_struct *sksec = sk->sk_security;

	sk->sk_security = NULL;
	selinux_netlbl_sk_security_free(sksec);
	kfree(sksec);
}

static void selinux_sk_clone_security(const struct sock *sk, struct sock *newsk)
{
	struct sk_security_struct *sksec = sk->sk_security;
	struct sk_security_struct *newsksec = newsk->sk_security;

	newsksec->sid = sksec->sid;
	newsksec->peer_sid = sksec->peer_sid;
	newsksec->sclass = sksec->sclass;

	selinux_netlbl_sk_security_reset(newsksec);
}

static void selinux_sk_getsecid(struct sock *sk, u32 *secid)
{
	if (!sk)
		*secid = SECINITSID_ANY_SOCKET;
	else {
		struct sk_security_struct *sksec = sk->sk_security;

		*secid = sksec->sid;
	}
}

static void selinux_sock_graft(struct sock *sk, struct socket *parent)
{
	struct inode_security_struct *isec =
		inode_security_novalidate(SOCK_INODE(parent));
	struct sk_security_struct *sksec = sk->sk_security;

	if (sk->sk_family == PF_INET || sk->sk_family == PF_INET6 ||
	    sk->sk_family == PF_UNIX)
		isec->sid = sksec->sid;
	sksec->sclass = isec->sclass;
}

static int selinux_inet_conn_request(struct sock *sk, struct sk_buff *skb,
				     struct request_sock *req)
{
	struct sk_security_struct *sksec = sk->sk_security;
	int err;
	u16 family = req->rsk_ops->family;
	u32 connsid;
	u32 peersid;

	err = selinux_skb_peerlbl_sid(skb, family, &peersid);
	if (err)
		return err;
	err = selinux_conn_sid(sksec->sid, peersid, &connsid);
	if (err)
		return err;
	req->secid = connsid;
	req->peer_secid = peersid;

	return selinux_netlbl_inet_conn_request(req, family);
}

static void selinux_inet_csk_clone(struct sock *newsk,
				   const struct request_sock *req)
{
	struct sk_security_struct *newsksec = newsk->sk_security;

	newsksec->sid = req->secid;
	newsksec->peer_sid = req->peer_secid;
	/* NOTE: Ideally, we should also get the isec->sid for the
	   new socket in sync, but we don't have the isec available yet.
	   So we will wait until sock_graft to do it, by which
	   time it will have been created and available. */

	/* We don't need to take any sort of lock here as we are the only
	 * thread with access to newsksec */
	selinux_netlbl_inet_csk_clone(newsk, req->rsk_ops->family);
}

static void selinux_inet_conn_established(struct sock *sk, struct sk_buff *skb)
{
	u16 family = sk->sk_family;
	struct sk_security_struct *sksec = sk->sk_security;

	/* handle mapped IPv4 packets arriving via IPv6 sockets */
	if (family == PF_INET6 && skb->protocol == htons(ETH_P_IP))
		family = PF_INET;

	selinux_skb_peerlbl_sid(skb, family, &sksec->peer_sid);
}

static int selinux_secmark_relabel_packet(u32 sid)
{
	const struct task_security_struct *__tsec;
	u32 tsid;

	__tsec = current_security();
	tsid = __tsec->sid;

	return avc_has_perm(tsid, sid, SECCLASS_PACKET, PACKET__RELABELTO, NULL);
}

static void selinux_secmark_refcount_inc(void)
{
	atomic_inc(&selinux_secmark_refcount);
}

static void selinux_secmark_refcount_dec(void)
{
	atomic_dec(&selinux_secmark_refcount);
}

static void selinux_req_classify_flow(const struct request_sock *req,
				      struct flowi *fl)
{
	fl->flowi_secid = req->secid;
}

static int selinux_tun_dev_alloc_security(void **security)
{
	struct tun_security_struct *tunsec;

	tunsec = kzalloc(sizeof(*tunsec), GFP_KERNEL);
	if (!tunsec)
		return -ENOMEM;
	tunsec->sid = current_sid();

	*security = tunsec;
	return 0;
}

static void selinux_tun_dev_free_security(void *security)
{
	kfree(security);
}

static int selinux_tun_dev_create(void)
{
	u32 sid = current_sid();

	/* we aren't taking into account the "sockcreate" SID since the socket
	 * that is being created here is not a socket in the traditional sense,
	 * instead it is a private sock, accessible only to the kernel, and
	 * representing a wide range of network traffic spanning multiple
	 * connections unlike traditional sockets - check the TUN driver to
	 * get a better understanding of why this socket is special */

	return avc_has_perm(sid, sid, SECCLASS_TUN_SOCKET, TUN_SOCKET__CREATE,
			    NULL);
}

static int selinux_tun_dev_attach_queue(void *security)
{
	struct tun_security_struct *tunsec = security;

	return avc_has_perm(current_sid(), tunsec->sid, SECCLASS_TUN_SOCKET,
			    TUN_SOCKET__ATTACH_QUEUE, NULL);
}

static int selinux_tun_dev_attach(struct sock *sk, void *security)
{
	struct tun_security_struct *tunsec = security;
	struct sk_security_struct *sksec = sk->sk_security;

	/* we don't currently perform any NetLabel based labeling here and it
	 * isn't clear that we would want to do so anyway; while we could apply
	 * labeling without the support of the TUN user the resulting labeled
	 * traffic from the other end of the connection would almost certainly
	 * cause confusion to the TUN user that had no idea network labeling
	 * protocols were being used */

	sksec->sid = tunsec->sid;
	sksec->sclass = SECCLASS_TUN_SOCKET;

	return 0;
}

static int selinux_tun_dev_open(void *security)
{
	struct tun_security_struct *tunsec = security;
	u32 sid = current_sid();
	int err;

	err = avc_has_perm(sid, tunsec->sid, SECCLASS_TUN_SOCKET,
			   TUN_SOCKET__RELABELFROM, NULL);
	if (err)
		return err;
	err = avc_has_perm(sid, sid, SECCLASS_TUN_SOCKET,
			   TUN_SOCKET__RELABELTO, NULL);
	if (err)
		return err;
	tunsec->sid = sid;

	return 0;
}

static int selinux_nlmsg_perm(struct sock *sk, struct sk_buff *skb)
{
	int err = 0;
	u32 perm;
	struct nlmsghdr *nlh;
	struct sk_security_struct *sksec = sk->sk_security;

	if (skb->len < NLMSG_HDRLEN) {
		err = -EINVAL;
		goto out;
	}
	nlh = nlmsg_hdr(skb);

	err = selinux_nlmsg_lookup(sksec->sclass, nlh->nlmsg_type, &perm);
	if (err) {
		if (err == -EINVAL) {
			pr_warn_ratelimited("SELinux: unrecognized netlink"
			       " message: protocol=%hu nlmsg_type=%hu sclass=%s"
			       " pig=%d comm=%s\n",
			       sk->sk_protocol, nlh->nlmsg_type,
			       secclass_map[sksec->sclass - 1].name,
			       task_pid_nr(current), current->comm);
			if (!selinux_enforcing || security_get_allow_unknown())
				err = 0;
		}

		/* Ignore */
		if (err == -ENOENT)
			err = 0;
		goto out;
	}

	err = sock_has_perm(sk, perm);
out:
	return err;
}

#ifdef CONFIG_NETFILTER

static unsigned int selinux_ip_forward(struct sk_buff *skb,
				       const struct net_device *indev,
				       u16 family)
{
	int err;
	char *addrp;
	u32 peer_sid;
	struct common_audit_data ad;
	struct lsm_network_audit net = {0,};
	u8 secmark_active;
	u8 netlbl_active;
	u8 peerlbl_active;

	if (!selinux_policycap_netpeer)
		return NF_ACCEPT;

	secmark_active = selinux_secmark_enabled();
	netlbl_active = netlbl_enabled();
	peerlbl_active = selinux_peerlbl_enabled();
	if (!secmark_active && !peerlbl_active)
		return NF_ACCEPT;

	if (selinux_skb_peerlbl_sid(skb, family, &peer_sid) != 0)
		return NF_DROP;

	ad.type = LSM_AUDIT_DATA_NET;
	ad.u.net = &net;
	ad.u.net->netif = indev->ifindex;
	ad.u.net->family = family;
	if (selinux_parse_skb(skb, &ad, &addrp, 1, NULL) != 0)
		return NF_DROP;

	if (peerlbl_active) {
		err = selinux_inet_sys_rcv_skb(dev_net(indev), indev->ifindex,
					       addrp, family, peer_sid, &ad);
		if (err) {
			selinux_netlbl_err(skb, family, err, 1);
			return NF_DROP;
		}
	}

	if (secmark_active)
		if (avc_has_perm(peer_sid, skb->secmark,
				 SECCLASS_PACKET, PACKET__FORWARD_IN, &ad))
			return NF_DROP;

	if (netlbl_active)
		/* we do this in the FORWARD path and not the POST_ROUTING
		 * path because we want to make sure we apply the necessary
		 * labeling before IPsec is applied so we can leverage AH
		 * protection */
		if (selinux_netlbl_skbuff_setsid(skb, family, peer_sid) != 0)
			return NF_DROP;

	return NF_ACCEPT;
}

static unsigned int selinux_ipv4_forward(void *priv,
					 struct sk_buff *skb,
					 const struct nf_hook_state *state)
{
	return selinux_ip_forward(skb, state->in, PF_INET);
}

#if IS_ENABLED(CONFIG_IPV6)
static unsigned int selinux_ipv6_forward(void *priv,
					 struct sk_buff *skb,
					 const struct nf_hook_state *state)
{
	return selinux_ip_forward(skb, state->in, PF_INET6);
}
#endif	/* IPV6 */

static unsigned int selinux_ip_output(struct sk_buff *skb,
				      u16 family)
{
	struct sock *sk;
	u32 sid;

	if (!netlbl_enabled())
		return NF_ACCEPT;

	/* we do this in the LOCAL_OUT path and not the POST_ROUTING path
	 * because we want to make sure we apply the necessary labeling
	 * before IPsec is applied so we can leverage AH protection */
	sk = skb->sk;
	if (sk) {
		struct sk_security_struct *sksec;

		if (sk_listener(sk))
			/* if the socket is the listening state then this
			 * packet is a SYN-ACK packet which means it needs to
			 * be labeled based on the connection/request_sock and
			 * not the parent socket.  unfortunately, we can't
			 * lookup the request_sock yet as it isn't queued on
			 * the parent socket until after the SYN-ACK is sent.
			 * the "solution" is to simply pass the packet as-is
			 * as any IP option based labeling should be copied
			 * from the initial connection request (in the IP
			 * layer).  it is far from ideal, but until we get a
			 * security label in the packet itself this is the
			 * best we can do. */
			return NF_ACCEPT;

		/* standard practice, label using the parent socket */
		sksec = sk->sk_security;
		sid = sksec->sid;
	} else
		sid = SECINITSID_KERNEL;
	if (selinux_netlbl_skbuff_setsid(skb, family, sid) != 0)
		return NF_DROP;

	return NF_ACCEPT;
}

static unsigned int selinux_ipv4_output(void *priv,
					struct sk_buff *skb,
					const struct nf_hook_state *state)
{
	return selinux_ip_output(skb, PF_INET);
}

#if IS_ENABLED(CONFIG_IPV6)
static unsigned int selinux_ipv6_output(void *priv,
					struct sk_buff *skb,
					const struct nf_hook_state *state)
{
	return selinux_ip_output(skb, PF_INET6);
}
#endif	/* IPV6 */

static unsigned int selinux_ip_postroute_compat(struct sk_buff *skb,
						int ifindex,
						u16 family)
{
	struct sock *sk = skb_to_full_sk(skb);
	struct sk_security_struct *sksec;
	struct common_audit_data ad;
	struct lsm_network_audit net = {0,};
	char *addrp;
	u8 proto;

	if (sk == NULL)
		return NF_ACCEPT;
	sksec = sk->sk_security;

	ad.type = LSM_AUDIT_DATA_NET;
	ad.u.net = &net;
	ad.u.net->netif = ifindex;
	ad.u.net->family = family;
	if (selinux_parse_skb(skb, &ad, &addrp, 0, &proto))
		return NF_DROP;

	if (selinux_secmark_enabled())
		if (avc_has_perm(sksec->sid, skb->secmark,
				 SECCLASS_PACKET, PACKET__SEND, &ad))
			return NF_DROP_ERR(-ECONNREFUSED);

	if (selinux_xfrm_postroute_last(sksec->sid, skb, &ad, proto))
		return NF_DROP_ERR(-ECONNREFUSED);

	return NF_ACCEPT;
}

static unsigned int selinux_ip_postroute(struct sk_buff *skb,
					 const struct net_device *outdev,
					 u16 family)
{
	u32 secmark_perm;
	u32 peer_sid;
	int ifindex = outdev->ifindex;
	struct sock *sk;
	struct common_audit_data ad;
	struct lsm_network_audit net = {0,};
	char *addrp;
	u8 secmark_active;
	u8 peerlbl_active;

	/* If any sort of compatibility mode is enabled then handoff processing
	 * to the selinux_ip_postroute_compat() function to deal with the
	 * special handling.  We do this in an attempt to keep this function
	 * as fast and as clean as possible. */
	if (!selinux_policycap_netpeer)
		return selinux_ip_postroute_compat(skb, ifindex, family);

	secmark_active = selinux_secmark_enabled();
	peerlbl_active = selinux_peerlbl_enabled();
	if (!secmark_active && !peerlbl_active)
		return NF_ACCEPT;

	sk = skb_to_full_sk(skb);

#ifdef CONFIG_XFRM
	/* If skb->dst->xfrm is non-NULL then the packet is undergoing an IPsec
	 * packet transformation so allow the packet to pass without any checks
	 * since we'll have another chance to perform access control checks
	 * when the packet is on it's final way out.
	 * NOTE: there appear to be some IPv6 multicast cases where skb->dst
	 *       is NULL, in this case go ahead and apply access control.
	 * NOTE: if this is a local socket (skb->sk != NULL) that is in the
	 *       TCP listening state we cannot wait until the XFRM processing
	 *       is done as we will miss out on the SA label if we do;
	 *       unfortunately, this means more work, but it is only once per
	 *       connection. */
	if (skb_dst(skb) != NULL && skb_dst(skb)->xfrm != NULL &&
	    !(sk && sk_listener(sk)))
		return NF_ACCEPT;
#endif

	if (sk == NULL) {
		/* Without an associated socket the packet is either coming
		 * from the kernel or it is being forwarded; check the packet
		 * to determine which and if the packet is being forwarded
		 * query the packet directly to determine the security label. */
		if (skb->skb_iif) {
			secmark_perm = PACKET__FORWARD_OUT;
			if (selinux_skb_peerlbl_sid(skb, family, &peer_sid))
				return NF_DROP;
		} else {
			secmark_perm = PACKET__SEND;
			peer_sid = SECINITSID_KERNEL;
		}
	} else if (sk_listener(sk)) {
		/* Locally generated packet but the associated socket is in the
		 * listening state which means this is a SYN-ACK packet.  In
		 * this particular case the correct security label is assigned
		 * to the connection/request_sock but unfortunately we can't
		 * query the request_sock as it isn't queued on the parent
		 * socket until after the SYN-ACK packet is sent; the only
		 * viable choice is to regenerate the label like we do in
		 * selinux_inet_conn_request().  See also selinux_ip_output()
		 * for similar problems. */
		u32 skb_sid;
		struct sk_security_struct *sksec;

		sksec = sk->sk_security;
		if (selinux_skb_peerlbl_sid(skb, family, &skb_sid))
			return NF_DROP;
		/* At this point, if the returned skb peerlbl is SECSID_NULL
		 * and the packet has been through at least one XFRM
		 * transformation then we must be dealing with the "final"
		 * form of labeled IPsec packet; since we've already applied
		 * all of our access controls on this packet we can safely
		 * pass the packet. */
		if (skb_sid == SECSID_NULL) {
			switch (family) {
			case PF_INET:
				if (IPCB(skb)->flags & IPSKB_XFRM_TRANSFORMED)
					return NF_ACCEPT;
				break;
			case PF_INET6:
				if (IP6CB(skb)->flags & IP6SKB_XFRM_TRANSFORMED)
					return NF_ACCEPT;
				break;
			default:
				return NF_DROP_ERR(-ECONNREFUSED);
			}
		}
		if (selinux_conn_sid(sksec->sid, skb_sid, &peer_sid))
			return NF_DROP;
		secmark_perm = PACKET__SEND;
	} else {
		/* Locally generated packet, fetch the security label from the
		 * associated socket. */
		struct sk_security_struct *sksec = sk->sk_security;
		peer_sid = sksec->sid;
		secmark_perm = PACKET__SEND;
	}

	ad.type = LSM_AUDIT_DATA_NET;
	ad.u.net = &net;
	ad.u.net->netif = ifindex;
	ad.u.net->family = family;
	if (selinux_parse_skb(skb, &ad, &addrp, 0, NULL))
		return NF_DROP;

	if (secmark_active)
		if (avc_has_perm(peer_sid, skb->secmark,
				 SECCLASS_PACKET, secmark_perm, &ad))
			return NF_DROP_ERR(-ECONNREFUSED);

	if (peerlbl_active) {
		u32 if_sid;
		u32 node_sid;

		if (sel_netif_sid(dev_net(outdev), ifindex, &if_sid))
			return NF_DROP;
		if (avc_has_perm(peer_sid, if_sid,
				 SECCLASS_NETIF, NETIF__EGRESS, &ad))
			return NF_DROP_ERR(-ECONNREFUSED);

		if (sel_netnode_sid(addrp, family, &node_sid))
			return NF_DROP;
		if (avc_has_perm(peer_sid, node_sid,
				 SECCLASS_NODE, NODE__SENDTO, &ad))
			return NF_DROP_ERR(-ECONNREFUSED);
	}

	return NF_ACCEPT;
}

static unsigned int selinux_ipv4_postroute(void *priv,
					   struct sk_buff *skb,
					   const struct nf_hook_state *state)
{
	return selinux_ip_postroute(skb, state->out, PF_INET);
}

#if IS_ENABLED(CONFIG_IPV6)
static unsigned int selinux_ipv6_postroute(void *priv,
					   struct sk_buff *skb,
					   const struct nf_hook_state *state)
{
	return selinux_ip_postroute(skb, state->out, PF_INET6);
}
#endif	/* IPV6 */

#endif	/* CONFIG_NETFILTER */

static int selinux_netlink_send(struct sock *sk, struct sk_buff *skb)
{
	return selinux_nlmsg_perm(sk, skb);
}

static int ipc_alloc_security(struct kern_ipc_perm *perm,
			      u16 sclass)
{
	struct ipc_security_struct *isec;

	isec = kzalloc(sizeof(struct ipc_security_struct), GFP_KERNEL);
	if (!isec)
		return -ENOMEM;

	isec->sclass = sclass;
	isec->sid = current_sid();
	perm->security = isec;

	return 0;
}

static void ipc_free_security(struct kern_ipc_perm *perm)
{
	struct ipc_security_struct *isec = perm->security;
	perm->security = NULL;
	kfree(isec);
}

static int msg_msg_alloc_security(struct msg_msg *msg)
{
	struct msg_security_struct *msec;

	msec = kzalloc(sizeof(struct msg_security_struct), GFP_KERNEL);
	if (!msec)
		return -ENOMEM;

	msec->sid = SECINITSID_UNLABELED;
	msg->security = msec;

	return 0;
}

static void msg_msg_free_security(struct msg_msg *msg)
{
	struct msg_security_struct *msec = msg->security;

	msg->security = NULL;
	kfree(msec);
}

static int ipc_has_perm(struct kern_ipc_perm *ipc_perms,
			u32 perms)
{
	struct ipc_security_struct *isec;
	struct common_audit_data ad;
	u32 sid = current_sid();

	isec = ipc_perms->security;

	ad.type = LSM_AUDIT_DATA_IPC;
	ad.u.ipc_id = ipc_perms->key;

	return avc_has_perm(sid, isec->sid, isec->sclass, perms, &ad);
}

static int selinux_msg_msg_alloc_security(struct msg_msg *msg)
{
	return msg_msg_alloc_security(msg);
}

static void selinux_msg_msg_free_security(struct msg_msg *msg)
{
	msg_msg_free_security(msg);
}

/* message queue security operations */
static int selinux_msg_queue_alloc_security(struct msg_queue *msq)
{
	struct ipc_security_struct *isec;
	struct common_audit_data ad;
	u32 sid = current_sid();
	int rc;

	rc = ipc_alloc_security(&msq->q_perm, SECCLASS_MSGQ);
	if (rc)
		return rc;

	isec = msq->q_perm.security;

	ad.type = LSM_AUDIT_DATA_IPC;
	ad.u.ipc_id = msq->q_perm.key;

	rc = avc_has_perm(sid, isec->sid, SECCLASS_MSGQ,
			  MSGQ__CREATE, &ad);
	if (rc) {
		ipc_free_security(&msq->q_perm);
		return rc;
	}
	return 0;
}

static void selinux_msg_queue_free_security(struct msg_queue *msq)
{
	ipc_free_security(&msq->q_perm);
}

static int selinux_msg_queue_associate(struct msg_queue *msq, int msqflg)
{
	struct ipc_security_struct *isec;
	struct common_audit_data ad;
	u32 sid = current_sid();

	isec = msq->q_perm.security;

	ad.type = LSM_AUDIT_DATA_IPC;
	ad.u.ipc_id = msq->q_perm.key;

	return avc_has_perm(sid, isec->sid, SECCLASS_MSGQ,
			    MSGQ__ASSOCIATE, &ad);
}

static int selinux_msg_queue_msgctl(struct msg_queue *msq, int cmd)
{
	int err;
	int perms;

	switch (cmd) {
	case IPC_INFO:
	case MSG_INFO:
		/* No specific object, just general system-wide information. */
		return avc_has_perm(current_sid(), SECINITSID_KERNEL,
				    SECCLASS_SYSTEM, SYSTEM__IPC_INFO, NULL);
	case IPC_STAT:
	case MSG_STAT:
		perms = MSGQ__GETATTR | MSGQ__ASSOCIATE;
		break;
	case IPC_SET:
		perms = MSGQ__SETATTR;
		break;
	case IPC_RMID:
		perms = MSGQ__DESTROY;
		break;
	default:
		return 0;
	}

	err = ipc_has_perm(&msq->q_perm, perms);
	return err;
}

static int selinux_msg_queue_msgsnd(struct msg_queue *msq, struct msg_msg *msg, int msqflg)
{
	struct ipc_security_struct *isec;
	struct msg_security_struct *msec;
	struct common_audit_data ad;
	u32 sid = current_sid();
	int rc;

	isec = msq->q_perm.security;
	msec = msg->security;

	/*
	 * First time through, need to assign label to the message
	 */
	if (msec->sid == SECINITSID_UNLABELED) {
		/*
		 * Compute new sid based on current process and
		 * message queue this message will be stored in
		 */
		rc = security_transition_sid(sid, isec->sid, SECCLASS_MSG,
					     NULL, &msec->sid);
		if (rc)
			return rc;
	}

	ad.type = LSM_AUDIT_DATA_IPC;
	ad.u.ipc_id = msq->q_perm.key;

	/* Can this process write to the queue? */
	rc = avc_has_perm(sid, isec->sid, SECCLASS_MSGQ,
			  MSGQ__WRITE, &ad);
	if (!rc)
		/* Can this process send the message */
		rc = avc_has_perm(sid, msec->sid, SECCLASS_MSG,
				  MSG__SEND, &ad);
	if (!rc)
		/* Can the message be put in the queue? */
		rc = avc_has_perm(msec->sid, isec->sid, SECCLASS_MSGQ,
				  MSGQ__ENQUEUE, &ad);

	return rc;
}

static int selinux_msg_queue_msgrcv(struct msg_queue *msq, struct msg_msg *msg,
				    struct task_struct *target,
				    long type, int mode)
{
	struct ipc_security_struct *isec;
	struct msg_security_struct *msec;
	struct common_audit_data ad;
	u32 sid = task_sid(target);
	int rc;

	isec = msq->q_perm.security;
	msec = msg->security;

	ad.type = LSM_AUDIT_DATA_IPC;
	ad.u.ipc_id = msq->q_perm.key;

	rc = avc_has_perm(sid, isec->sid,
			  SECCLASS_MSGQ, MSGQ__READ, &ad);
	if (!rc)
		rc = avc_has_perm(sid, msec->sid,
				  SECCLASS_MSG, MSG__RECEIVE, &ad);
	return rc;
}

/* Shared Memory security operations */
static int selinux_shm_alloc_security(struct shmid_kernel *shp)
{
	struct ipc_security_struct *isec;
	struct common_audit_data ad;
	u32 sid = current_sid();
	int rc;

	rc = ipc_alloc_security(&shp->shm_perm, SECCLASS_SHM);
	if (rc)
		return rc;

	isec = shp->shm_perm.security;

	ad.type = LSM_AUDIT_DATA_IPC;
	ad.u.ipc_id = shp->shm_perm.key;

	rc = avc_has_perm(sid, isec->sid, SECCLASS_SHM,
			  SHM__CREATE, &ad);
	if (rc) {
		ipc_free_security(&shp->shm_perm);
		return rc;
	}
	return 0;
}

static void selinux_shm_free_security(struct shmid_kernel *shp)
{
	ipc_free_security(&shp->shm_perm);
}

static int selinux_shm_associate(struct shmid_kernel *shp, int shmflg)
{
	struct ipc_security_struct *isec;
	struct common_audit_data ad;
	u32 sid = current_sid();

	isec = shp->shm_perm.security;

	ad.type = LSM_AUDIT_DATA_IPC;
	ad.u.ipc_id = shp->shm_perm.key;

	return avc_has_perm(sid, isec->sid, SECCLASS_SHM,
			    SHM__ASSOCIATE, &ad);
}

/* Note, at this point, shp is locked down */
static int selinux_shm_shmctl(struct shmid_kernel *shp, int cmd)
{
	int perms;
	int err;

	switch (cmd) {
	case IPC_INFO:
	case SHM_INFO:
		/* No specific object, just general system-wide information. */
		return avc_has_perm(current_sid(), SECINITSID_KERNEL,
				    SECCLASS_SYSTEM, SYSTEM__IPC_INFO, NULL);
	case IPC_STAT:
	case SHM_STAT:
		perms = SHM__GETATTR | SHM__ASSOCIATE;
		break;
	case IPC_SET:
		perms = SHM__SETATTR;
		break;
	case SHM_LOCK:
	case SHM_UNLOCK:
		perms = SHM__LOCK;
		break;
	case IPC_RMID:
		perms = SHM__DESTROY;
		break;
	default:
		return 0;
	}

	err = ipc_has_perm(&shp->shm_perm, perms);
	return err;
}

static int selinux_shm_shmat(struct shmid_kernel *shp,
			     char __user *shmaddr, int shmflg)
{
	u32 perms;

	if (shmflg & SHM_RDONLY)
		perms = SHM__READ;
	else
		perms = SHM__READ | SHM__WRITE;

	return ipc_has_perm(&shp->shm_perm, perms);
}

/* Semaphore security operations */
static int selinux_sem_alloc_security(struct sem_array *sma)
{
	struct ipc_security_struct *isec;
	struct common_audit_data ad;
	u32 sid = current_sid();
	int rc;

	rc = ipc_alloc_security(&sma->sem_perm, SECCLASS_SEM);
	if (rc)
		return rc;

	isec = sma->sem_perm.security;

	ad.type = LSM_AUDIT_DATA_IPC;
	ad.u.ipc_id = sma->sem_perm.key;

	rc = avc_has_perm(sid, isec->sid, SECCLASS_SEM,
			  SEM__CREATE, &ad);
	if (rc) {
		ipc_free_security(&sma->sem_perm);
		return rc;
	}
	return 0;
}

static void selinux_sem_free_security(struct sem_array *sma)
{
	ipc_free_security(&sma->sem_perm);
}

static int selinux_sem_associate(struct sem_array *sma, int semflg)
{
	struct ipc_security_struct *isec;
	struct common_audit_data ad;
	u32 sid = current_sid();

	isec = sma->sem_perm.security;

	ad.type = LSM_AUDIT_DATA_IPC;
	ad.u.ipc_id = sma->sem_perm.key;

	return avc_has_perm(sid, isec->sid, SECCLASS_SEM,
			    SEM__ASSOCIATE, &ad);
}

/* Note, at this point, sma is locked down */
static int selinux_sem_semctl(struct sem_array *sma, int cmd)
{
	int err;
	u32 perms;

	switch (cmd) {
	case IPC_INFO:
	case SEM_INFO:
		/* No specific object, just general system-wide information. */
		return avc_has_perm(current_sid(), SECINITSID_KERNEL,
				    SECCLASS_SYSTEM, SYSTEM__IPC_INFO, NULL);
	case GETPID:
	case GETNCNT:
	case GETZCNT:
		perms = SEM__GETATTR;
		break;
	case GETVAL:
	case GETALL:
		perms = SEM__READ;
		break;
	case SETVAL:
	case SETALL:
		perms = SEM__WRITE;
		break;
	case IPC_RMID:
		perms = SEM__DESTROY;
		break;
	case IPC_SET:
		perms = SEM__SETATTR;
		break;
	case IPC_STAT:
	case SEM_STAT:
		perms = SEM__GETATTR | SEM__ASSOCIATE;
		break;
	default:
		return 0;
	}

	err = ipc_has_perm(&sma->sem_perm, perms);
	return err;
}

static int selinux_sem_semop(struct sem_array *sma,
			     struct sembuf *sops, unsigned nsops, int alter)
{
	u32 perms;

	if (alter)
		perms = SEM__READ | SEM__WRITE;
	else
		perms = SEM__READ;

	return ipc_has_perm(&sma->sem_perm, perms);
}

static int selinux_ipc_permission(struct kern_ipc_perm *ipcp, short flag)
{
	u32 av = 0;

	av = 0;
	if (flag & S_IRUGO)
		av |= IPC__UNIX_READ;
	if (flag & S_IWUGO)
		av |= IPC__UNIX_WRITE;

	if (av == 0)
		return 0;

	return ipc_has_perm(ipcp, av);
}

static void selinux_ipc_getsecid(struct kern_ipc_perm *ipcp, u32 *secid)
{
	struct ipc_security_struct *isec = ipcp->security;
	*secid = isec->sid;
}

static void selinux_d_instantiate(struct dentry *dentry, struct inode *inode)
{
	if (inode)
		inode_doinit_with_dentry(inode, dentry);
}

static int selinux_getprocattr(struct task_struct *p,
			       char *name, char **value)
{
	const struct task_security_struct *__tsec;
	u32 sid;
	int error;
	unsigned len;

	rcu_read_lock();
	__tsec = __task_cred(p)->security;

	if (current != p) {
		error = avc_has_perm(current_sid(), __tsec->sid,
				     SECCLASS_PROCESS, PROCESS__GETATTR, NULL);
		if (error)
			goto bad;
	}

	if (!strcmp(name, "current"))
		sid = __tsec->sid;
	else if (!strcmp(name, "prev"))
		sid = __tsec->osid;
	else if (!strcmp(name, "exec"))
		sid = __tsec->exec_sid;
	else if (!strcmp(name, "fscreate"))
		sid = __tsec->create_sid;
	else if (!strcmp(name, "keycreate"))
		sid = __tsec->keycreate_sid;
	else if (!strcmp(name, "sockcreate"))
		sid = __tsec->sockcreate_sid;
	else {
		error = -EINVAL;
		goto bad;
	}
	rcu_read_unlock();

	if (!sid)
		return 0;

	error = security_sid_to_context(sid, value, &len);
	if (error)
		return error;
	return len;

bad:
	rcu_read_unlock();
	return error;
}

static int selinux_setprocattr(const char *name, void *value, size_t size)
{
	struct task_security_struct *tsec;
	struct cred *new;
	u32 mysid = current_sid(), sid = 0, ptsid;
	int error;
	char *str = value;

	/*
	 * Basic control over ability to set these attributes at all.
	 */
	if (!strcmp(name, "exec"))
		error = avc_has_perm(mysid, mysid, SECCLASS_PROCESS,
				     PROCESS__SETEXEC, NULL);
	else if (!strcmp(name, "fscreate"))
		error = avc_has_perm(mysid, mysid, SECCLASS_PROCESS,
				     PROCESS__SETFSCREATE, NULL);
	else if (!strcmp(name, "keycreate"))
		error = avc_has_perm(mysid, mysid, SECCLASS_PROCESS,
				     PROCESS__SETKEYCREATE, NULL);
	else if (!strcmp(name, "sockcreate"))
		error = avc_has_perm(mysid, mysid, SECCLASS_PROCESS,
				     PROCESS__SETSOCKCREATE, NULL);
	else if (!strcmp(name, "current"))
		error = avc_has_perm(mysid, mysid, SECCLASS_PROCESS,
				     PROCESS__SETCURRENT, NULL);
	else
		error = -EINVAL;
	if (error)
		return error;

	/* Obtain a SID for the context, if one was specified. */
	if (size && str[0] && str[0] != '\n') {
		if (str[size-1] == '\n') {
			str[size-1] = 0;
			size--;
		}
		error = security_context_to_sid(value, size, &sid, GFP_KERNEL);
		if (error == -EINVAL && !strcmp(name, "fscreate")) {
			if (!capable(CAP_MAC_ADMIN)) {
				struct audit_buffer *ab;
				size_t audit_size;

				/* We strip a nul only if it is at the end, otherwise the
				 * context contains a nul and we should audit that */
				if (str[size - 1] == '\0')
					audit_size = size - 1;
				else
					audit_size = size;
				ab = audit_log_start(current->audit_context, GFP_ATOMIC, AUDIT_SELINUX_ERR);
				audit_log_format(ab, "op=fscreate invalid_context=");
				audit_log_n_untrustedstring(ab, value, audit_size);
				audit_log_end(ab);

				return error;
			}
			error = security_context_to_sid_force(value, size,
							      &sid);
		}
		if (error)
			return error;
	}

	new = prepare_creds();
	if (!new)
		return -ENOMEM;

	/* Permission checking based on the specified context is
	   performed during the actual operation (execve,
	   open/mkdir/...), when we know the full context of the
	   operation.  See selinux_bprm_set_creds for the execve
	   checks and may_create for the file creation checks. The
	   operation will then fail if the context is not permitted. */
	tsec = new->security;
	if (!strcmp(name, "exec")) {
		tsec->exec_sid = sid;
	} else if (!strcmp(name, "fscreate")) {
		tsec->create_sid = sid;
	} else if (!strcmp(name, "keycreate")) {
		error = avc_has_perm(mysid, sid, SECCLASS_KEY, KEY__CREATE,
				     NULL);
		if (error)
			goto abort_change;
		tsec->keycreate_sid = sid;
	} else if (!strcmp(name, "sockcreate")) {
		tsec->sockcreate_sid = sid;
	} else if (!strcmp(name, "current")) {
		error = -EINVAL;
		if (sid == 0)
			goto abort_change;

		/* Only allow single threaded processes to change context */
		error = -EPERM;
		if (!current_is_single_threaded()) {
			error = security_bounded_transition(tsec->sid, sid);
			if (error)
				goto abort_change;
		}

		/* Check permissions for the transition. */
		error = avc_has_perm(tsec->sid, sid, SECCLASS_PROCESS,
				     PROCESS__DYNTRANSITION, NULL);
		if (error)
			goto abort_change;

		/* Check for ptracing, and update the task SID if ok.
		   Otherwise, leave SID unchanged and fail. */
		ptsid = ptrace_parent_sid();
		if (ptsid != 0) {
			error = avc_has_perm(ptsid, sid, SECCLASS_PROCESS,
					     PROCESS__PTRACE, NULL);
			if (error)
				goto abort_change;
		}

		tsec->sid = sid;
	} else {
		error = -EINVAL;
		goto abort_change;
	}

	commit_creds(new);
	return size;

abort_change:
	abort_creds(new);
	return error;
}

static int selinux_ismaclabel(const char *name)
{
	return (strcmp(name, XATTR_SELINUX_SUFFIX) == 0);
}

static int selinux_secid_to_secctx(u32 secid, char **secdata, u32 *seclen)
{
	return security_sid_to_context(secid, secdata, seclen);
}

static int selinux_secctx_to_secid(const char *secdata, u32 seclen, u32 *secid)
{
	return security_context_to_sid(secdata, seclen, secid, GFP_KERNEL);
}

static void selinux_release_secctx(char *secdata, u32 seclen)
{
	kfree(secdata);
}

static void selinux_inode_invalidate_secctx(struct inode *inode)
{
	struct inode_security_struct *isec = inode->i_security;

	spin_lock(&isec->lock);
	isec->initialized = LABEL_INVALID;
	spin_unlock(&isec->lock);
}

/*
 *	called with inode->i_mutex locked
 */
static int selinux_inode_notifysecctx(struct inode *inode, void *ctx, u32 ctxlen)
{
	return selinux_inode_setsecurity(inode, XATTR_SELINUX_SUFFIX, ctx, ctxlen, 0);
}

/*
 *	called with inode->i_mutex locked
 */
static int selinux_inode_setsecctx(struct dentry *dentry, void *ctx, u32 ctxlen)
{
	return __vfs_setxattr_noperm(dentry, XATTR_NAME_SELINUX, ctx, ctxlen, 0);
}

static int selinux_inode_getsecctx(struct inode *inode, void **ctx, u32 *ctxlen)
{
	int len = 0;
	len = selinux_inode_getsecurity(inode, XATTR_SELINUX_SUFFIX,
						ctx, true);
	if (len < 0)
		return len;
	*ctxlen = len;
	return 0;
}
#ifdef CONFIG_KEYS

static int selinux_key_alloc(struct key *k, const struct cred *cred,
			     unsigned long flags)
{
	const struct task_security_struct *tsec;
	struct key_security_struct *ksec;

	ksec = kzalloc(sizeof(struct key_security_struct), GFP_KERNEL);
	if (!ksec)
		return -ENOMEM;

	tsec = cred->security;
	if (tsec->keycreate_sid)
		ksec->sid = tsec->keycreate_sid;
	else
		ksec->sid = tsec->sid;

	k->security = ksec;
	return 0;
}

static void selinux_key_free(struct key *k)
{
	struct key_security_struct *ksec = k->security;

	k->security = NULL;
	kfree(ksec);
}

static int selinux_key_permission(key_ref_t key_ref,
				  const struct cred *cred,
				  unsigned perm)
{
	struct key *key;
	struct key_security_struct *ksec;
	u32 sid;

	/* if no specific permissions are requested, we skip the
	   permission check. No serious, additional covert channels
	   appear to be created. */
	if (perm == 0)
		return 0;

	sid = cred_sid(cred);

	key = key_ref_to_ptr(key_ref);
	ksec = key->security;

	return avc_has_perm(sid, ksec->sid, SECCLASS_KEY, perm, NULL);
}

static int selinux_key_getsecurity(struct key *key, char **_buffer)
{
	struct key_security_struct *ksec = key->security;
	char *context = NULL;
	unsigned len;
	int rc;

	rc = security_sid_to_context(ksec->sid, &context, &len);
	if (!rc)
		rc = len;
	*_buffer = context;
	return rc;
}

#endif

static struct security_hook_list selinux_hooks[] = {
	LSM_HOOK_INIT(binder_set_context_mgr, selinux_binder_set_context_mgr),
	LSM_HOOK_INIT(binder_transaction, selinux_binder_transaction),
	LSM_HOOK_INIT(binder_transfer_binder, selinux_binder_transfer_binder),
	LSM_HOOK_INIT(binder_transfer_file, selinux_binder_transfer_file),

	LSM_HOOK_INIT(ptrace_access_check, selinux_ptrace_access_check),
	LSM_HOOK_INIT(ptrace_traceme, selinux_ptrace_traceme),
	LSM_HOOK_INIT(capget, selinux_capget),
	LSM_HOOK_INIT(capset, selinux_capset),
	LSM_HOOK_INIT(capable, selinux_capable),
	LSM_HOOK_INIT(quotactl, selinux_quotactl),
	LSM_HOOK_INIT(quota_on, selinux_quota_on),
	LSM_HOOK_INIT(syslog, selinux_syslog),
	LSM_HOOK_INIT(vm_enough_memory, selinux_vm_enough_memory),

	LSM_HOOK_INIT(netlink_send, selinux_netlink_send),

	LSM_HOOK_INIT(bprm_set_creds, selinux_bprm_set_creds),
	LSM_HOOK_INIT(bprm_committing_creds, selinux_bprm_committing_creds),
	LSM_HOOK_INIT(bprm_committed_creds, selinux_bprm_committed_creds),
	LSM_HOOK_INIT(bprm_secureexec, selinux_bprm_secureexec),

	LSM_HOOK_INIT(sb_alloc_security, selinux_sb_alloc_security),
	LSM_HOOK_INIT(sb_free_security, selinux_sb_free_security),
	LSM_HOOK_INIT(sb_copy_data, selinux_sb_copy_data),
	LSM_HOOK_INIT(sb_remount, selinux_sb_remount),
	LSM_HOOK_INIT(sb_kern_mount, selinux_sb_kern_mount),
	LSM_HOOK_INIT(sb_show_options, selinux_sb_show_options),
	LSM_HOOK_INIT(sb_statfs, selinux_sb_statfs),
	LSM_HOOK_INIT(sb_mount, selinux_mount),
	LSM_HOOK_INIT(sb_umount, selinux_umount),
	LSM_HOOK_INIT(sb_set_mnt_opts, selinux_set_mnt_opts),
	LSM_HOOK_INIT(sb_clone_mnt_opts, selinux_sb_clone_mnt_opts),
	LSM_HOOK_INIT(sb_parse_opts_str, selinux_parse_opts_str),

	LSM_HOOK_INIT(dentry_init_security, selinux_dentry_init_security),
	LSM_HOOK_INIT(dentry_create_files_as, selinux_dentry_create_files_as),

	LSM_HOOK_INIT(inode_alloc_security, selinux_inode_alloc_security),
	LSM_HOOK_INIT(inode_free_security, selinux_inode_free_security),
	LSM_HOOK_INIT(inode_init_security, selinux_inode_init_security),
	LSM_HOOK_INIT(inode_create, selinux_inode_create),
	LSM_HOOK_INIT(inode_link, selinux_inode_link),
	LSM_HOOK_INIT(inode_unlink, selinux_inode_unlink),
	LSM_HOOK_INIT(inode_symlink, selinux_inode_symlink),
	LSM_HOOK_INIT(inode_mkdir, selinux_inode_mkdir),
	LSM_HOOK_INIT(inode_rmdir, selinux_inode_rmdir),
	LSM_HOOK_INIT(inode_mknod, selinux_inode_mknod),
	LSM_HOOK_INIT(inode_rename, selinux_inode_rename),
	LSM_HOOK_INIT(inode_readlink, selinux_inode_readlink),
	LSM_HOOK_INIT(inode_follow_link, selinux_inode_follow_link),
	LSM_HOOK_INIT(inode_permission, selinux_inode_permission),
	LSM_HOOK_INIT(inode_setattr, selinux_inode_setattr),
	LSM_HOOK_INIT(inode_getattr, selinux_inode_getattr),
	LSM_HOOK_INIT(inode_setxattr, selinux_inode_setxattr),
	LSM_HOOK_INIT(inode_post_setxattr, selinux_inode_post_setxattr),
	LSM_HOOK_INIT(inode_getxattr, selinux_inode_getxattr),
	LSM_HOOK_INIT(inode_listxattr, selinux_inode_listxattr),
	LSM_HOOK_INIT(inode_removexattr, selinux_inode_removexattr),
	LSM_HOOK_INIT(inode_getsecurity, selinux_inode_getsecurity),
	LSM_HOOK_INIT(inode_setsecurity, selinux_inode_setsecurity),
	LSM_HOOK_INIT(inode_listsecurity, selinux_inode_listsecurity),
	LSM_HOOK_INIT(inode_getsecid, selinux_inode_getsecid),
	LSM_HOOK_INIT(inode_copy_up, selinux_inode_copy_up),
	LSM_HOOK_INIT(inode_copy_up_xattr, selinux_inode_copy_up_xattr),

	LSM_HOOK_INIT(file_permission, selinux_file_permission),
	LSM_HOOK_INIT(file_alloc_security, selinux_file_alloc_security),
	LSM_HOOK_INIT(file_free_security, selinux_file_free_security),
	LSM_HOOK_INIT(file_ioctl, selinux_file_ioctl),
	LSM_HOOK_INIT(mmap_file, selinux_mmap_file),
	LSM_HOOK_INIT(mmap_addr, selinux_mmap_addr),
	LSM_HOOK_INIT(file_mprotect, selinux_file_mprotect),
	LSM_HOOK_INIT(file_lock, selinux_file_lock),
	LSM_HOOK_INIT(file_fcntl, selinux_file_fcntl),
	LSM_HOOK_INIT(file_set_fowner, selinux_file_set_fowner),
	LSM_HOOK_INIT(file_send_sigiotask, selinux_file_send_sigiotask),
	LSM_HOOK_INIT(file_receive, selinux_file_receive),

	LSM_HOOK_INIT(file_open, selinux_file_open),

	LSM_HOOK_INIT(task_create, selinux_task_create),
	LSM_HOOK_INIT(cred_alloc_blank, selinux_cred_alloc_blank),
	LSM_HOOK_INIT(cred_free, selinux_cred_free),
	LSM_HOOK_INIT(cred_prepare, selinux_cred_prepare),
	LSM_HOOK_INIT(cred_transfer, selinux_cred_transfer),
	LSM_HOOK_INIT(kernel_act_as, selinux_kernel_act_as),
	LSM_HOOK_INIT(kernel_create_files_as, selinux_kernel_create_files_as),
	LSM_HOOK_INIT(kernel_module_request, selinux_kernel_module_request),
	LSM_HOOK_INIT(kernel_read_file, selinux_kernel_read_file),
	LSM_HOOK_INIT(task_setpgid, selinux_task_setpgid),
	LSM_HOOK_INIT(task_getpgid, selinux_task_getpgid),
	LSM_HOOK_INIT(task_getsid, selinux_task_getsid),
	LSM_HOOK_INIT(task_getsecid, selinux_task_getsecid),
	LSM_HOOK_INIT(task_setnice, selinux_task_setnice),
	LSM_HOOK_INIT(task_setioprio, selinux_task_setioprio),
	LSM_HOOK_INIT(task_getioprio, selinux_task_getioprio),
	LSM_HOOK_INIT(task_setrlimit, selinux_task_setrlimit),
	LSM_HOOK_INIT(task_setscheduler, selinux_task_setscheduler),
	LSM_HOOK_INIT(task_getscheduler, selinux_task_getscheduler),
	LSM_HOOK_INIT(task_movememory, selinux_task_movememory),
	LSM_HOOK_INIT(task_kill, selinux_task_kill),
	LSM_HOOK_INIT(task_to_inode, selinux_task_to_inode),

	LSM_HOOK_INIT(ipc_permission, selinux_ipc_permission),
	LSM_HOOK_INIT(ipc_getsecid, selinux_ipc_getsecid),

	LSM_HOOK_INIT(msg_msg_alloc_security, selinux_msg_msg_alloc_security),
	LSM_HOOK_INIT(msg_msg_free_security, selinux_msg_msg_free_security),

	LSM_HOOK_INIT(msg_queue_alloc_security,
			selinux_msg_queue_alloc_security),
	LSM_HOOK_INIT(msg_queue_free_security, selinux_msg_queue_free_security),
	LSM_HOOK_INIT(msg_queue_associate, selinux_msg_queue_associate),
	LSM_HOOK_INIT(msg_queue_msgctl, selinux_msg_queue_msgctl),
	LSM_HOOK_INIT(msg_queue_msgsnd, selinux_msg_queue_msgsnd),
	LSM_HOOK_INIT(msg_queue_msgrcv, selinux_msg_queue_msgrcv),

	LSM_HOOK_INIT(shm_alloc_security, selinux_shm_alloc_security),
	LSM_HOOK_INIT(shm_free_security, selinux_shm_free_security),
	LSM_HOOK_INIT(shm_associate, selinux_shm_associate),
	LSM_HOOK_INIT(shm_shmctl, selinux_shm_shmctl),
	LSM_HOOK_INIT(shm_shmat, selinux_shm_shmat),

	LSM_HOOK_INIT(sem_alloc_security, selinux_sem_alloc_security),
	LSM_HOOK_INIT(sem_free_security, selinux_sem_free_security),
	LSM_HOOK_INIT(sem_associate, selinux_sem_associate),
	LSM_HOOK_INIT(sem_semctl, selinux_sem_semctl),
	LSM_HOOK_INIT(sem_semop, selinux_sem_semop),

	LSM_HOOK_INIT(d_instantiate, selinux_d_instantiate),

	LSM_HOOK_INIT(getprocattr, selinux_getprocattr),
	LSM_HOOK_INIT(setprocattr, selinux_setprocattr),

	LSM_HOOK_INIT(ismaclabel, selinux_ismaclabel),
	LSM_HOOK_INIT(secid_to_secctx, selinux_secid_to_secctx),
	LSM_HOOK_INIT(secctx_to_secid, selinux_secctx_to_secid),
	LSM_HOOK_INIT(release_secctx, selinux_release_secctx),
	LSM_HOOK_INIT(inode_invalidate_secctx, selinux_inode_invalidate_secctx),
	LSM_HOOK_INIT(inode_notifysecctx, selinux_inode_notifysecctx),
	LSM_HOOK_INIT(inode_setsecctx, selinux_inode_setsecctx),
	LSM_HOOK_INIT(inode_getsecctx, selinux_inode_getsecctx),

	LSM_HOOK_INIT(unix_stream_connect, selinux_socket_unix_stream_connect),
	LSM_HOOK_INIT(unix_may_send, selinux_socket_unix_may_send),

	LSM_HOOK_INIT(socket_create, selinux_socket_create),
	LSM_HOOK_INIT(socket_post_create, selinux_socket_post_create),
	LSM_HOOK_INIT(socket_bind, selinux_socket_bind),
	LSM_HOOK_INIT(socket_connect, selinux_socket_connect),
	LSM_HOOK_INIT(socket_listen, selinux_socket_listen),
	LSM_HOOK_INIT(socket_accept, selinux_socket_accept),
	LSM_HOOK_INIT(socket_sendmsg, selinux_socket_sendmsg),
	LSM_HOOK_INIT(socket_recvmsg, selinux_socket_recvmsg),
	LSM_HOOK_INIT(socket_getsockname, selinux_socket_getsockname),
	LSM_HOOK_INIT(socket_getpeername, selinux_socket_getpeername),
	LSM_HOOK_INIT(socket_getsockopt, selinux_socket_getsockopt),
	LSM_HOOK_INIT(socket_setsockopt, selinux_socket_setsockopt),
	LSM_HOOK_INIT(socket_shutdown, selinux_socket_shutdown),
	LSM_HOOK_INIT(socket_sock_rcv_skb, selinux_socket_sock_rcv_skb),
	LSM_HOOK_INIT(socket_getpeersec_stream,
			selinux_socket_getpeersec_stream),
	LSM_HOOK_INIT(socket_getpeersec_dgram, selinux_socket_getpeersec_dgram),
	LSM_HOOK_INIT(sk_alloc_security, selinux_sk_alloc_security),
	LSM_HOOK_INIT(sk_free_security, selinux_sk_free_security),
	LSM_HOOK_INIT(sk_clone_security, selinux_sk_clone_security),
	LSM_HOOK_INIT(sk_getsecid, selinux_sk_getsecid),
	LSM_HOOK_INIT(sock_graft, selinux_sock_graft),
	LSM_HOOK_INIT(inet_conn_request, selinux_inet_conn_request),
	LSM_HOOK_INIT(inet_csk_clone, selinux_inet_csk_clone),
	LSM_HOOK_INIT(inet_conn_established, selinux_inet_conn_established),
	LSM_HOOK_INIT(secmark_relabel_packet, selinux_secmark_relabel_packet),
	LSM_HOOK_INIT(secmark_refcount_inc, selinux_secmark_refcount_inc),
	LSM_HOOK_INIT(secmark_refcount_dec, selinux_secmark_refcount_dec),
	LSM_HOOK_INIT(req_classify_flow, selinux_req_classify_flow),
	LSM_HOOK_INIT(tun_dev_alloc_security, selinux_tun_dev_alloc_security),
	LSM_HOOK_INIT(tun_dev_free_security, selinux_tun_dev_free_security),
	LSM_HOOK_INIT(tun_dev_create, selinux_tun_dev_create),
	LSM_HOOK_INIT(tun_dev_attach_queue, selinux_tun_dev_attach_queue),
	LSM_HOOK_INIT(tun_dev_attach, selinux_tun_dev_attach),
	LSM_HOOK_INIT(tun_dev_open, selinux_tun_dev_open),

#ifdef CONFIG_SECURITY_NETWORK_XFRM
	LSM_HOOK_INIT(xfrm_policy_alloc_security, selinux_xfrm_policy_alloc),
	LSM_HOOK_INIT(xfrm_policy_clone_security, selinux_xfrm_policy_clone),
	LSM_HOOK_INIT(xfrm_policy_free_security, selinux_xfrm_policy_free),
	LSM_HOOK_INIT(xfrm_policy_delete_security, selinux_xfrm_policy_delete),
	LSM_HOOK_INIT(xfrm_state_alloc, selinux_xfrm_state_alloc),
	LSM_HOOK_INIT(xfrm_state_alloc_acquire,
			selinux_xfrm_state_alloc_acquire),
	LSM_HOOK_INIT(xfrm_state_free_security, selinux_xfrm_state_free),
	LSM_HOOK_INIT(xfrm_state_delete_security, selinux_xfrm_state_delete),
	LSM_HOOK_INIT(xfrm_policy_lookup, selinux_xfrm_policy_lookup),
	LSM_HOOK_INIT(xfrm_state_pol_flow_match,
			selinux_xfrm_state_pol_flow_match),
	LSM_HOOK_INIT(xfrm_decode_session, selinux_xfrm_decode_session),
#endif

#ifdef CONFIG_KEYS
	LSM_HOOK_INIT(key_alloc, selinux_key_alloc),
	LSM_HOOK_INIT(key_free, selinux_key_free),
	LSM_HOOK_INIT(key_permission, selinux_key_permission),
	LSM_HOOK_INIT(key_getsecurity, selinux_key_getsecurity),
#endif

#ifdef CONFIG_AUDIT
	LSM_HOOK_INIT(audit_rule_init, selinux_audit_rule_init),
	LSM_HOOK_INIT(audit_rule_known, selinux_audit_rule_known),
	LSM_HOOK_INIT(audit_rule_match, selinux_audit_rule_match),
	LSM_HOOK_INIT(audit_rule_free, selinux_audit_rule_free),
#endif
};

static __init int selinux_init(void)
{
	if (!security_module_enable("selinux")) {
		selinux_enabled = 0;
		return 0;
	}

	if (!selinux_enabled) {
		printk(KERN_INFO "SELinux:  Disabled at boot.\n");
		return 0;
	}

	printk(KERN_INFO "SELinux:  Initializing.\n");

	/* Set the security state for the initial task. */
	cred_init_security();

	default_noexec = !(VM_DATA_DEFAULT_FLAGS & VM_EXEC);

	sel_inode_cache = kmem_cache_create("selinux_inode_security",
					    sizeof(struct inode_security_struct),
					    0, SLAB_PANIC, NULL);
	file_security_cache = kmem_cache_create("selinux_file_security",
					    sizeof(struct file_security_struct),
					    0, SLAB_PANIC, NULL);
	avc_init();

	security_add_hooks(selinux_hooks, ARRAY_SIZE(selinux_hooks), "selinux");

	if (avc_add_callback(selinux_netcache_avc_callback, AVC_CALLBACK_RESET))
		panic("SELinux: Unable to register AVC netcache callback\n");

	if (selinux_enforcing)
		printk(KERN_DEBUG "SELinux:  Starting in enforcing mode\n");
	else
		printk(KERN_DEBUG "SELinux:  Starting in permissive mode\n");

	return 0;
}

static void delayed_superblock_init(struct super_block *sb, void *unused)
{
	superblock_doinit(sb, NULL);
}

void selinux_complete_init(void)
{
	printk(KERN_DEBUG "SELinux:  Completing initialization.\n");

	/* Set up any superblocks initialized prior to the policy load. */
	printk(KERN_DEBUG "SELinux:  Setting up existing superblocks.\n");
	iterate_supers(delayed_superblock_init, NULL);
}

/* SELinux requires early initialization in order to label
   all processes and objects when they are created. */
security_initcall(selinux_init);

#if defined(CONFIG_NETFILTER)

static struct nf_hook_ops selinux_nf_ops[] = {
	{
		.hook =		selinux_ipv4_postroute,
		.pf =		NFPROTO_IPV4,
		.hooknum =	NF_INET_POST_ROUTING,
		.priority =	NF_IP_PRI_SELINUX_LAST,
	},
	{
		.hook =		selinux_ipv4_forward,
		.pf =		NFPROTO_IPV4,
		.hooknum =	NF_INET_FORWARD,
		.priority =	NF_IP_PRI_SELINUX_FIRST,
	},
	{
		.hook =		selinux_ipv4_output,
		.pf =		NFPROTO_IPV4,
		.hooknum =	NF_INET_LOCAL_OUT,
		.priority =	NF_IP_PRI_SELINUX_FIRST,
	},
#if IS_ENABLED(CONFIG_IPV6)
	{
		.hook =		selinux_ipv6_postroute,
		.pf =		NFPROTO_IPV6,
		.hooknum =	NF_INET_POST_ROUTING,
		.priority =	NF_IP6_PRI_SELINUX_LAST,
	},
	{
		.hook =		selinux_ipv6_forward,
		.pf =		NFPROTO_IPV6,
		.hooknum =	NF_INET_FORWARD,
		.priority =	NF_IP6_PRI_SELINUX_FIRST,
	},
	{
		.hook =		selinux_ipv6_output,
		.pf =		NFPROTO_IPV6,
		.hooknum =	NF_INET_LOCAL_OUT,
		.priority =	NF_IP6_PRI_SELINUX_FIRST,
	},
#endif	/* IPV6 */
};

static int __init selinux_nf_ip_init(void)
{
	int err;

	if (!selinux_enabled)
		return 0;

	printk(KERN_DEBUG "SELinux:  Registering netfilter hooks\n");

	err = nf_register_hooks(selinux_nf_ops, ARRAY_SIZE(selinux_nf_ops));
	if (err)
		panic("SELinux: nf_register_hooks: error %d\n", err);

	return 0;
}

__initcall(selinux_nf_ip_init);

#ifdef CONFIG_SECURITY_SELINUX_DISABLE
static void selinux_nf_ip_exit(void)
{
	printk(KERN_DEBUG "SELinux:  Unregistering netfilter hooks\n");

	nf_unregister_hooks(selinux_nf_ops, ARRAY_SIZE(selinux_nf_ops));
}
#endif

#else /* CONFIG_NETFILTER */

#ifdef CONFIG_SECURITY_SELINUX_DISABLE
#define selinux_nf_ip_exit()
#endif

#endif /* CONFIG_NETFILTER */

#ifdef CONFIG_SECURITY_SELINUX_DISABLE
static int selinux_disabled;

int selinux_disable(void)
{
	if (ss_initialized) {
		/* Not permitted after initial policy load. */
		return -EINVAL;
	}

	if (selinux_disabled) {
		/* Only do this once. */
		return -EINVAL;
	}

	printk(KERN_INFO "SELinux:  Disabled at runtime.\n");

	selinux_disabled = 1;
	selinux_enabled = 0;

	security_delete_hooks(selinux_hooks, ARRAY_SIZE(selinux_hooks));

	/* Try to destroy the avc node cache */
	avc_disable();

	/* Unregister netfilter hooks. */
	selinux_nf_ip_exit();

	/* Unregister selinuxfs. */
	exit_sel_fs();

	return 0;
}
#endif<|MERGE_RESOLUTION|>--- conflicted
+++ resolved
@@ -2399,14 +2399,8 @@
 
 		/* Make sure that anyone attempting to ptrace over a task that
 		 * changes its SID has the appropriate permit */
-<<<<<<< HEAD
-		if (bprm->unsafe &
-		    (LSM_UNSAFE_PTRACE | LSM_UNSAFE_PTRACE_CAP)) {
+		if (bprm->unsafe & LSM_UNSAFE_PTRACE) {
 			u32 ptsid = ptrace_parent_sid();
-=======
-		if (bprm->unsafe & LSM_UNSAFE_PTRACE) {
-			u32 ptsid = ptrace_parent_sid(current);
->>>>>>> ace0c791
 			if (ptsid != 0) {
 				rc = avc_has_perm(ptsid, new_tsec->sid,
 						  SECCLASS_PROCESS,
