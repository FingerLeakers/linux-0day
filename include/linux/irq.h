--- conflicted
+++ resolved
@@ -487,8 +487,6 @@
 #endif
 }
 
-<<<<<<< HEAD
-=======
 static inline void free_desc_masks(struct irq_desc *old_desc,
 				   struct irq_desc *new_desc)
 {
@@ -499,7 +497,6 @@
 #endif
 }
 
->>>>>>> 6574612f
 #else /* !CONFIG_SMP */
 
 static inline bool init_alloc_desc_masks(struct irq_desc *desc, int cpu,
@@ -513,13 +510,10 @@
 {
 }
 
-<<<<<<< HEAD
-=======
 static inline void free_desc_masks(struct irq_desc *old_desc,
 				   struct irq_desc *new_desc)
 {
 }
->>>>>>> 6574612f
 #endif	/* CONFIG_SMP */
 
 #endif /* _LINUX_IRQ_H */